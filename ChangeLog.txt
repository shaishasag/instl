--- conflicted
+++ resolved
@@ -1,4 +1,8 @@
-<<<<<<< HEAD
+????
+
+    user visible changes client:
+    * new doit command for fast and easy actions that do not require sync/copy
+
 17/11/2015 1.0.1.4
 
     user visible changes client:
@@ -13,13 +17,6 @@
 
     programmer visible changes:
     * new functions unique_list.sort, unique_list.empty
-=======
-???? 1.0.1.?
-
-programmer visible changes:
-* Continued refactoring of require functionality
-
->>>>>>> 5ed1b142
 
 4/11/2015 1.0.1.3
 
@@ -525,10 +522,10 @@
 28/5/2014 0.9.11   Shai Shasag <shai@waves.com>
     user visible changes, client:
     * Fixed a problem where index.yaml would not be copied to bookkeeping when syncing to DOK.
-    
+
     programmer visible changes:
     * Copy tools got a new method copy_file_to_file.
-    
+
 27/5/2014 0.9.10   Shai Shasag <shai@waves.com>
 
     user visible changes, client:
@@ -660,7 +657,7 @@
     * Removed variable __CHECKOUT_FOLDER__, it is totaly replaced by $(ROOT_LINKS_FOLDER_REPO)/Base.
     * Moved pyinstaller build scripts to inside the instl repository
     * PUBLIC_KEY is read from  PUBLIC_KEY_FILE and PUBLIC_KEY_FILE is searched with search paths in read_include_node and in init_sync_vars.
-    
+
 13/3/2014 0.8.10  Shai Shasag <shai@waves.com>
 
     user visible changes, client:
@@ -867,7 +864,7 @@
     * InstallItem.add_source also adds the type for the source (!file, !dir, et...)
 
 10/2/2014 0.8.2  Shai Shasag <shai@waves.com>
-    
+
     user visible changes, client:
     * Fixed wrong relative path created for create-links command.
     * Added time measurements to batch file produces for windows.
