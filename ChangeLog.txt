2/10/2017 1.6.2.7
    user visible changes:
    * improved instl_invocations.txt: location is in Logs folder is exists, otherwise in user folder,
        batch files created by instl also write to this file, exit code report

1/10/2017 1.6.2.6

    * new field IndexItemRow.direct_sync will help for faster calculation of sync folders
    * new method IndexItemTable.mark_direct_sync_items will set IndexItemRow.direct_sync - not finished!
    * in InstlClient.set_sync_locations_for_active_items removed var_stack.ResolveStrToStr(source) because all sources are already resolved
<<<<<<< HEAD
    * new command read-info-map to test read and info man file
    * new method SVNTable.info_map_table.create_indexes() to create the indices after read
    * removed SVNRow.dirFlag so fileFlag index will be more effective for both file and dir searches
    * refactored SVNRow.get_unrequired_paths_where_parent_required from sqlalchemy to sql - needs testing!
=======
    * fixed and issue with exec command that did not initialize items_table
    * removed sme redundant code from YamlReader.read_yaml_file
>>>>>>> 7540f2c9

28/7/2017 1.6.2.5

    programmer visible changes:
    * new method InstlClient.name_for_iid to get either the name or if missing the iid. Used for progress messages in remove instead of name_and_version_for_iid where the version from index is not relevant.
    * replaced batch_accum.begin_transaction()/commit_transaction() with BatchAccumulatorTransaction in InstlClientCopy.create_copy_instructions_for_no_copy_folder and InstlClientSync.do_sync
    * some variable names for BatchAccumulatorTransaction changed to reflect they are transaction not the actual accumulator
    * create_remove_unwanted_files_in_sync_folder_instructions renamed create_instructions_to_remove_redundant_files_in_sync_folder and refactored to work with SVNTable.get_files_that_should_be_removed_from_sync_folder instead of count_file_by_path_case_insensitive. Result 19% shorter synccopy prepare instructions stage.
    * SVNTable.get_files_that_should_be_removed_from_sync_folder replaces count_file_by_path_case_insensitive, implemented as one sql script for all files instead of accessing the db one by one.

27/9/2017 1.6.2.4

    programmer visible changes:
    * new BatchAccumulatorTransaction - a context manager class for batch accumulator transactions
    * BatchAccumulator.end_transaction renamed commit_transaction
    * new method BatchAccumulator.commit_transaction_if will call either commit_transaction or cancel_transaction according to parameter
    * new class method YamlReader.convert_standard_tags will remove null values from yaml according to tags "tag:yaml.org,2002:null", "tag:yaml.org,2002:python/none", this will prevent '~' from being assigned as value when read form yaml


26/9/2017 1.6.2.3

    programmer visible changes:
    * added ondelete="CASCADE" to IndexItemDetailRow.original_iid, IndexItemDetailRow.owner_iid
    * IndexItemTable.create_default_index_items, IndexItemTable.create_default_require_items refactored as sqlite script instead of sqlalchemy code
    * new function utils.quoteme_double_list_for_sql to help prepare IN arguments for sql queries

26/9/2017 1.6.2.2

    programmer visible changes:
    * DB view report_versions_view: gave name to min(remote.generation) SELECT field
    * new DB view versions_view just a list of IIDs and their versions
    * refactored InstlItemTable.set_name_and_version_for_active_iids to SELECT from report_versions_view
    * new function InstlClient.name_and_version_for_iid reads name_andVersion from DB but returns IID id not value was found
    * added ondelete="CASCADE" to IndexItemDetailRow.original_iid, IndexItemDetailRow.owner_iid
    * IndexItemTable.create_default_index_items, IndexItemTable.create_default_require_items refactored as sqlite script instead of sqlalchemy code
    * new function utils.quoteme_double_list_for_sql to help prepare IN arguments for sql queries

25/9/2017 1.6.2.1

    programmer visible changes:
    * methods IndexItemsTable.bake_baked_queries, SVNTable.bake_baked_queries were not used and removed
    * new method IndexItemsTable.__del__ will make sure all tables are unlocked before quiting
    * new methods InstlInstanceBase.__del__, InstlInstanceBase.del_items_table will make sure all IndexItemsTable.__del__ is called
    * renamed methods in IndexItemsTable: begin_get_for_all_oses -> activate_all_oses, reset_get_for_all_oses -> reset_active_oses, begin_get_for_specific_oses -> activate_specific_oses
    * removed method IndexItemsTable.end_get_for_specific_os
    * IndexItemsTable.resolve_item_inheritance error message instead of crash - if iid to inherit does not exist
    * new method IndexItemsTable.get_missing_iids_from_details for checking validity of 'inherit' and 'depends' fields in iids
    * InstlAdmin.verify_index_to_repo changed to use IndexItemsTable.get_missing_iids_from_details
    * removed method .IndexItemTable.name_and_version_report_for_active_iids and replaced with set_name_and_version_for_active_iids which writes the name and version to the db
    * therefor no more need for NameAndVersionFromQueryResults and InstlClient..iid_to_name_and_version
    * InstlCopy.create_copy_instructions_for_target_folder & InstlClientRemove.create_remove_instructions: replaced some usage of the old installItem config variables (iid_action_list_pre_copy_item,...) with db query
    * IndexItemTable.get_all_installed_iids converted from sqlalchemy to to plain sql
    * IndexItemTable.get_all_installed_iids_needing_update, get_all_iids, iids_from_guids streamlined
    * removed redundant IndexItemTable methods: get_item_by_resolve_status, get_items_by_resolve_status

24/9/2017 1.6.2.0

    programmer visible changes:
    * removed usage of install_definitions_index from instlInstanceBase_interactive.py
    * removed file installItem.py and all it's usage - finally only db operations are done
    * removed usage of InstallItem.push_var_stack_scope & InstlAdmin.sources_from_iids from all admin commands, effect mainly InstlAdmin.verify_index_to_repo
    * new method IndexItemsTable.change_status_of_all_iids to globally set all item status
    * removed unused file InstallItemLists.py
    * removed unused file test_InstallItems.py
    * InstlAdmin.do_depend replaced self.install_definitions_index with self.items_table.get_all_iids()
    * removed some redundant imports and functions
    * IndexItemTable.get_all_iids will return iids sorted
    * new method: IndexItemTable.iid_to_yaml intended to replace replace InstallItem.repr_for_yaml (not done yet)
    * removed "if self.items_table" from a few places as self.items_table is always initialized now
    * InstlInstanceBase.needs implemented with items_table instead of install_definitions_index
    * CMDObj.emptyline override to avoid a bug in PyCharm
    * new method: ConfigVarStack.repr_var_for_yaml represents 1 config var for yaml
    * ConfigVarStack.repr_for_yaml refactored to use ConfigVarStack.repr_var_for_yaml
    * Fixed IndexItemsTable.get_original_details
    * Fixed IndexItemsTable.repr_item_for_yaml and removed IndexItemsTable.iid_to_yaml which didi the same thing
    * InstlClient.repr_for_yaml rewritten with IndexItemsTable.repr_item_for_yaml
    * new method: IndexItemsTable.get_detail_values_by_name_for_all_iids, get values of specific detail for all iids
    * new method: IndexItemsTable.get_iids_with_specific_detail_values, get all iids that have detail_name with specific detail_value
    * refactored CMDObj.do_apropos to use only items_table not install_definitions_index
    * removed CMDObj methods do_listindex, do_common as they did almost the same as do_list, do_depend
    * import traceback properly
    * r in shortcut to restart in interactive mode
    * do_stam a function to try out things in interactive mode
    * removed table IndexGuidToItemTranslate replaced with TEMP table guid_to_iid_temp_t
    * IndexItemTable.iids_from_guids refactored using guid_to_iid_temp_t
    * added IndexItemsTable.lock_table and unlock_table. Locking a table is helpful when debugging to know when a table is being written.
    * as result of installItem.py removal also removed functions InstlClient.add_default_items. InstalInstanceBase.resolve_index_inheritance and other related code

18/9/2017 1.6.1.0
    user visible changes:
    * new config var INFO_MAP_FILES_URL_PREFIX to better define INFO_MAP_FILE_URL
    * some more progress message during copy snd sync batch file creation
    * utils.read_file_or_url does some caching if given url, local file and checksum
    * utils.read_file_or_url default timeout is now 18.05sec for connection, 120.05dec for the whole download
    * files to download are sorted by size so smaller files will download first and show progress earlier
    * run_parallels: flush stdout after each process in the loop, maybe will give better progress reports

    admin visible changes:
    * info_map files split from the main info_map.txt will be added to the main info_map.txt so size and checksum are known
    * additional info_map files are read during InstlInstanceSync.read_remote_info_map
    * better config var definitions for admin
    * the full info_map.txt is now called full_info_map.txt
    * renewed interactive mode that was neglected where some features did not work, mainly do_depend

    programmer visible changes:
    * install_sources are now duplicated for Mac/Win and initial '/' is removed from common items
    * Removed the AdjustedSources table, it was no longer useful after install_sources is pre-inserted for Mac/Win/common   * YamlReader.read_yaml_file uses new function utils.read_file_or_url
    * SVNTable.read_from_file will not clear the database by calling clear_all() this will allow to read additional info_maps in InstlInstanceSync.read_remote_info_map
    * new function utils.read_file_or_url will gradually replace class open_for_read_file_or_url - opens urls using requests modules, for better compatibility with CloudFront
    * creation of sql views & triggers from a text file
    * intl.spec: add *.sql to defaults folder
    * all tables views and triggers now created with 'IF NOT EXISTS' so that in interactive mode we can init both client and admin classes
    * new func IndexItemsTable.get_unique_detail_values
    * reimplemented InstlAdmin.do_filter_infomap with new database tables and columns
    * optimization in utils.check_file_checksum prevent reading the file if file_path or expected_checksum is None
    * changed some import order so instl will run properly when compiled
    * replaced .format(...) with :arguments for many sqlite queries
    * get_info_from_plugin get the path,LicenseGUID,PluginExternalVersion,WaveShellsBaseName,DynamicPluginLibName plugin info as a dictionary
    * check_version_compatibility moved to be a free function instead of InstlInstanceBase member
    * db IndexItemDetailRow.active and IndexItemDetailOperatingSystem.active renamed os_is_active to avoid confusion as to what active means
    * removed some more usage of push_var_stack_scope in effort to some day get rid of it and use only db
    * InstlInstanceBase.init_items_table will make sure only one instance of items_table exists
    * InstlClient.accumulate_unique_actions was no longer used and removed
    * IndexItemTable.get_resolved_details_value renamed get_resolved_details_value_for_active_iid
    * IndexItemTable.get_resolved_details renamed get_resolved_details_for_active_iid
    * new method IndexItemTable.get_active_oses mainly for debugging
    * new method IndexItemTable.get_resolved_details_value_for_iid
    * IndexItemsTable.__init__ will commit changes after initializing the db
    * unified DownloadTool_mac_curl.create_config_files and DownloadTool_win_curl.create_config_files to DownloadToolBase.create_config_files
    * utils.read_file_or_url a little more timeout: timeout=(33.05, 180.05)
    * fixed IndexItemTable.read_item_details_from_node so Win32/Win64 items would be inserted properly

10/9/2017 1.6.0.0

    user visible changes:
    * sync will work with non signed urls and cloud front cookies
    * default timeout of 300 seconds (hardcoded) when instl internaly reads urls (not the synced urls which use CURL_MAX_TIME)

    admin visible changes:
    * support separate info_map.txt files for specific iid

27/8/2017 1.5.3.0

    admin visible changes:
    * do_up2s3: better variable names
    * upload_to_s3_aws_for_revision: prepared command to remove uploaded folders, currently only echoed not executed
    * wtar is created as .wtar.aa even if not big enough to be split
    * wtars are not created if there is an existing wtar and contents are identical, if they are created do_wtar will erase previous .wtar files
    * InstlAdmin.stage2svn_for_folder: wtars are not copied or added during stage2svn if there is an existing wtar and contents are identical.
    * above rule applies even when new file is .wtar.aa and old is .wtar
    * InstlAdmin.prepare_limit_list renamed prepare_list_of_dirs_to_work_on
    * new function misc_utils.get_wtar_total_checksum

23/8/2017 1.5.2.8

    user visible changes:
    * Fixed: "have_info_map.txt: No such file or directory" - while in chimera automated testing
    * InstlClientSync.do_sync will call create_no_sync_instructions in case no files needed syncing. This will make sure have_info_map.txt.txt is created even if everything is synced.

22/8/2017 1.5.2.7

    programmer visible changes:
    * check_binaries_versions_in_folder filtering is done with a function instead of directly with regexes

13/8/2017 1.5.2.6

    programmer visible changes:
    * config vars were being forzen before first resolve. T
        his prevented var ending with _DIR from being properly fixed to replace '/'s with '\' on windows

8/8/2017 1.5.2.5

    user visible changes:
    * Moved creation of "after-sync" create_sync_folder_manifest_command to be doen right after sync and before check-checksum
    * do_check_checksum: separate reporting for bad checksum and for missing files


7/8/2017 1.5.2.4

    user visible changes:
    * Disabled background launch for create_folder_manifest_command, it would cause confusion with DB creating when running instl uncompiled

    programmer visible changes:
    * Some fixes to set_sync_locations_for_active_items to allow for !dir, !dir_cont, !file in direct-sync mode
    * InstlMisc: from svnTree import SVNTable only when needed
    * New column in SVNRow: leaf will be the last element of the path - useful in set_sync_locations_for_active_items
    * New function: SVNTable.level_parent_and_leaf_from_path to calculate the leaf, parent and number of levels for SVNRow record


2/8/2017 1.5.2.3

    programmer visible changes:
    * aYaml.writeAsYaml now write '~' in case value is an empty list or empty string

    admin visible changes:
    * instlGui (admin): better handling of --limit values when reading/writing to/from history file and when and passing to sub process
    * instlGui (admin): Stave state button to force writing of the history file

30/7/2017 1.5.2.2

    programmer visible changes:
    * Added option to disable ssl verification when downloading URLs with open_for_read_file_or_url.
        Default set to not verify, just like with curl configuration. Should help with some clients
        that do not have proper ceritifates installed.

26/7/2017 1.5.2.1

    user visible changes:
    * changed messages created during create_download_instructions to include total num files and total sizes
    * added progress items for already synced items so progress bar will start form the middle
    programmer visible changes:
    * new function SVNTable.get_not_to_download_num_files_and_size: will report the number and total sizes of the files that are already synced in cache
    * SVNTable.get_not_to_download_num_files_and_size: when all files need downloading the num total bytes would be None instead of 0.
            because sqlite's SUM function returns None. Changed to using TOTAL which return 0 in such a case.

23/7/2017 1.5.2.0

    user visible changes:
    * report-versions, when checking a .bundle folder will first try to use the new Contents/Info.xml file before falling back to reading the Info.plist


29/6/2017 1.5.1.2

    user visible changes:
    * removed printing of PYTHONIOENCODING which would come our in inappropriate occasions

    programmer visible changes:
    * requirements file: added future>=0.16.0 and updated versions to latest
    * do_parallel_run fixed call to utf8_open


28/6/2017 1.5.1.1

    user visible changes:
    * improved printing PYTHONIOENCODING in case it's not utf8 or utf-8

22/6/2017 1.5.1.0

    user visible changes:
    * flush progress messages that are printed during instl run (not during batch file run),
        so they appear in correct timing in teh log
    * many changes to acomodate installing on chinese systems

    programmer visible changes:
    * fixed many inspection warnings
    * new function utils.utf8_open makes sure all files are opened with utf-8 encoding and errors='namereplace'
    * moved many file/folder/file system functions from midc_utils.py to new file files.py
    * sys.stdout is reopened as utf-8 since under Central is opens as ascii

11/6/2017 1.5.0.4

    user visible changes:
    * Added progress messages when preparing installer, currently only 4 dummy messages are produced

    programmer visible changes:
    * added 'import utils' in instlClientRemove.py where it was missing and caused uninstall not ot work

9/6/2017 1.5.0.3
    Some reformating to the change log file

    user visible changes:
    * Added Start sync, Start copy progress messages

    admin visible changes:
    * Changes to do_wtar to make the result idempotent

5/6/2017 1.5.0.2

    user visible changes:
    * names of files of command-list of unwtar are appended with a sequetial number to avoid these files stepping on each other
    * removed redundant Expand messages

5/6/2017 1.5.0.1

    user visible changes:
    * InstlClient.create_sync_folder_manifest_command now has option to run in back ground - Mac only
    * 'command-list': new option --parallel to run commands from list in parallel - Mac only
    * 'batch' command renamed 'command-list' as the word batch is confusing with the batch file produced by many commands
    * new option for do_something commands: --no-numbers-progress, will output "Progress ... of ...", useful for commands
        running in parallel

    admin visible changes:
    * log-analyzer.py - utility for analyzing instl logs - not finished yet

    programmer visible changes:
    * new function SVNTable.count_file_by_path_case_insensitive, replacing inefficient SVNTable.get_item_case_insensitive
    * in utils.unwtar_a_file moved checking of disk checksum only if total_checksum is present in pax_headers so unwtarring
        old archives that do not have pax_headers and/or total_checksum will be faster
    * commented out some redundant chmods during copy now that unwtar is done once per install folder
    * InvocationReporter wraps main() and reports argv and run time for instl invocation. Enabled if ~/instl_config.yaml is present
    * .get_default_out_file: function for deciding the output file, to be overriden by child classes (InstlClient, InstlMisc, ect...)

1/6/2017 1.5.0.0

    user visible changes:
    * new command: batch, will read instl commands form a file and execute them. Currently limited to do_something mode of commands.
    * new PAX wtars are not untarred if all files ar ein place and checksums in wtar file agree with disk checksums
    * faster copy preformance because of batch-ign of unwtar and checksum checkking

    admin visible changes:
    * new wtar format PAX and checksum is added to each file, and for all files, in the PAX_HEADER

    programmer visible changes:
    * utils.folder_listing renamed utils.disk_item_listing and moved to new file ls.py together with all ls helper functions.
        Added option to list a single file, report partial path instead of full path, and thorough documentation of the format options.
    * new function utils.get_recursive_checksums returns a dict with checksums for each file and a total checksum
    * do_wtar implemented based on utils.get_recursive_checksums
    * do_checksum implemented based on utils.get_recursive_checksums
    * utils.get_file_checksum now has follow_symlinks parameter and if False will checksum the contents of the symlink
        by calling readlink.
    * YamlReader: better tracking of __include__ files to provide accurate error messages
    * YamlReader.read_yaml_file: exceptions from recursive calls will appear only once
    * new default variable in InstlMisc.yaml: WTAR_IGNORE_FILES, those files which will be ignored when wtar/unwtar is called
    * platformHelper_XXX: new parameter preserve_dest_files to copy_dir_to_dir (before the default was not to preserve
        destination files
    * new function platformHelper_Base.tar_with_instl will do tar by calling instl command wtar
    * do_wtar_staging_folder uses new function tar_with_instl
    * utils.is_first_wtar_file now finds split files - no need to pass it a list
    * new property utils.open_for_read_file_or_url.actual_path, is the path/url after it has been resolved
    * utils.find_split_files is more independant and will return a list even when there is only one file
    * class CommandLineOptions and functions prepare_args_parser read_command_line_options moved to new file cmdOptions.py

18/5/2017 1.4.4.2

    user visible changes:
    * New variable CURRENT_DOIT_DESCRIPTION to allow meaningfull messages from doit actions
    programmer visible changes:
    * Reimplemented doit command using only database
    * IndexItemsTable.get_resolved_details_value results sorted by order they were inserted (IndexItemDetailRow._id)
    * New function SVNTable.get_item_case_insensitive implemented by Lev. Good for looking in the db for files that exist on disk.

    programmer visible changes:
    * Added , errors='namereplace' where ever text files are written. This will cause unicode characters that cannot be written
            (e.g. 'surrogates not allowed' error) to be replaced by their name (e.g. '\ud9fe')

30/4/2017 1.4.4.1

    * InstlDoIt.doit_for_item refactored to use db instead of install_definitions_index
    * Removed InstlDoIt.accumulate_unique_actions as it was not used
    * Fixed SearchPaths to use pathlib.Path to resolve paths, as some paths were not found when using the doit command

27/4/2017 1.4.4.0

    user visible changes:
    * Calculation and reporting of number of bytes to sync by device/drive
    * Fix an error in calculation of the number of bytes to copy
    * Refactored InstlClientCopy.create_copy_instructions_for_file/dir_cont/dir, to reduce the amount of instructions created
    * Added InstlInstanceSync_url.chown_for_synced_folders to set synced files to current owner instead of root
    * no sync instruction pre/post instructions are produced if there are not files to sync

    programmer visible changes:
    * Removed InstlClientCopy.create_copy_instructions_for_files as !files sources no longer supported
    * InstlClientCopy.ignore_list renamed InstlClientCopy.patterns_copy_should_ignore
    * IndexItemsTable.get_resolved_details_value reimplemented with SQl instead of sqlalchemy query
    * Optimized get_wfi_version to read only part of the file
    * set_sync_locations_for_active_items will set download_root files of SVNRow for direct sync items
    * New function PlatformSpecificHelperBase.chown implemented in PlatformSpecificHelperMac but not in PlatformSpecificHelperWin
    * New SVNRow columns wtarFlag, download_root and new function get_download_roots
    * BatchAccumulator transactions can now span over multiple sections
    * Fixed wrong path calculation in create_copy_instructions_for_file
    * All create_sync_instructions return the number of files/sources to be synced so the whole sycn section can be removed
        if there are not files to sync

19/4/2017 1.4.3.2

    user visible changes:
    * Added removing of previous sources when uninstalling
    * Added reading of InstlClient.yaml in InstlMisc.do_exec. This is a temp hack, which additional config file to read
        should come from command line options.

    programmer visible changes:
    * Move functions InstlClientCopy.create_remove_previous_sources_instructions_for_source,
        InstlClientCopy.create_remove_previous_sources_instructions_for_target_folder to InstlClient
        so they can be used byInstlClientRemove
    * InstlInstanceBase.read_require - calling self.items_table.read_require_node only if self.items_table was initialized

9/4/2017 1.4.3.1

    user visible changes admin:
    * fixed problem in gui mode with handing --limit options that has multiple patha that have spaces in them.

4/4/2017 1.4.3.0

    user visible changes admin:
    * new command: exec to execute any python code

    programmer visible changes:
    * merged some changes form optimize-db to repalce usage of IntallItem with database queries

26/3/2017 1.4.2.0
    user visible changes:
    * New config variable: REMOVE_PREVIOUS_SOURCES set to True be default, If set to False will prevent previous_sources
        from being deleted.
    * Merge branch 'wfi_lev': better checking of 2 types of wfi files
    * platform_helper.rmdir, platform_helper.rmfile got new parameter check_exist that will preform the deletion
        only if the file/folder exists. This is "for good measure" so we do not get redundant error messages during batch runs.

    programmer visible changes:
    * New function: ConfigVarList.ResolveVarToBool will resolve a variable from yes,no,true,false,y,n to True/False.
        Default value will be returned in case variable does not exist or cannot be converted to bool.
    * New function: utils.str_to_bool a helper fro implementing ConfigVarList.ResolveVarToBool

23/3/2017 1.4.1.0

    user visible changes:
    * New index property: previous_sources where you can specified the previous names of the install_sources.
        These names will be used for 1) identifying  old versions that need update 2) files/folders that will be
        removed when the main IID is installed

    programmer visible changes:
    * create_remove_previous_sources_instructions_for_target_folder takes care of removing previous_sources
    * InstlClient.no_copy_items_by_sync_folder renamed no_copy_iids_by_sync_folder, values are now pre-sorted
    * InstlClient.all_items_by_target_folder renamed all_iids_by_target_folder, values are now pre-sorted

22/3/2017 1.4.0.3

    user visible changes:
    * report-versions command: added option ('--only-installed') to show only installed products

    programmer visible changes:
    * read_item_details_from_node: changed to handle cases of illegal yaml with maps the have keys with same name

21/3/2017 1.4.0.2

    user visible changes:
    * Fixed: the version would be written in the guid field of the require.yaml instead of the guid

19/3/2017 1.4.0.1

    user visible changes admin:
    * SVNTable.read_file_sizes: admin 'trans' command stopped working because bulk_update_mappings would not find the updated rows.
        So rows are now updated one by one.
    user visible changes:
    * Fixed creation of paths for download on windows
    * added 'direct_sync' to allowed_item_keys to avoid warnings

18/3/2017 1.4.0.0

    user visible changes:
    * Added support for direct sync

    programmer visible changes:
    * InstlClient.get_binaries_versions renamed get_version_of_installed_binaries
    * Fixed regex that reads InfoMaps to correctly identify dl_path fields
    * Fixed SVNTable.mark_required_files_for_active_items to correctly indentify files and folders that were wtared

8/3/2017 1.3.3.5

    programmer visible changes:
    * Unique constraint on IndexItemDetailRow so to avoid duplicate rows
    * rearranged th triggers that create require../ details in table IndexItemDetailRow
    * repr_require_for_yaml avoids duplicate entries
    * info_map_table and items_table are now only initialized when needed
    * database can be configured to have a unique name in each run
    * database can be forced to be on disk even when instl runs compiled
    * new table ConfigVar that will be populated with config variables values

    user visible changes:
    * fixed issue where __ALL_ITEMS_IID__ & __ALL_GUIDS_IID__ would not be calculated correctly
    * new config var __DATABASE_URL__ to contain the url of the database

    user visible changes admin:
    * initialize self.items_table in InstlAdmin

6/3/2017 1.3.3.4
    user visible changes:
    * new IID detail value "phantom_version" for cases where require_version does not exist and cannot be deduced from disk.

2/3/2017 1.3.3.3

    programmer visible changes:
    * IndexItemRow.status renamed install_status
    * Constants for IndexItemsTable.install_status in IndexItemsTable.install_status
    * New column IndexItemRow.ignore - to ignore iids found in variables
        DO_NOT_REMOVE_TARGETS, MAIN_IGNORED_TARGETS
    * New function IndexItemsTable.set_ignore_iids to set IndexItemRow.ignore
    * New utils functions quoteme_single_list, quoteme_double_list will quote all strings in a list
    * Added DISTINCT to the SELECT statement in get_all_installed_iids_needing_update, not need for repeated items.
    * Changed implementation for begin_get_for_all_oses, begin_get_for_specific_oses to be sqlite code instead of sqlalchemy
    * Added much needed session.commit's to fix creation of offline installers
    * CREATE TRIGGER got IF NOT EXISTS
    * Some more session.commits
    * get_all_iids implemented in SQL instead of sqlalchemy baked query
    * all_uninstall_items is sorted

28/2/2017 1.3.3.2

    programmer visible changes:
    * moved around some varible intialization to accommodate for creating offline installers for Mac on windows

21/2/3017 1.3.3.1

    user visible changes:
    * Fixed issues with updating require_version and require_guid when two products have the same guid.

15/2/2017 1.3.3.0

    programmer visible changes:
    * Added '|' to characters that need escaping in dos branch files.
    * Version updated to 1.3.3.0 so we can set INSTL_MINIMAL_VERSION in index.yaml to 1.3.3 if '|' is in some var

15/2/2017 1.3.2.4

    user visible changes:
    * CHECK_BINARIES_VERSION_FILE_EXCLUDE_REGEX will effect which files not to consider when doing version report
    programmer visible changes:
    * utils.compile_regex_list_ORed verbose default changed to False, because spaces in regexs should be consider
    * Disabled usage of Mac_dylib in report-versions because otool is available only on systems where developer tools
        were installed, so usage of otool cannot be deployed to users

8/2/2017 1.3.2.3

    user visible changes:
    * fixed create_copy_instructions_for_file to correctly handle !file item that is wtar.
    * fixed report-versions where version is different between Mac and Windows

    programmer visible changes:
    * Fixed the reading of environment varaibles under "__environment__":
          - no more usage of regexs, just plain varaible names
          - variables are read in bulk not one by one
          - On windows seach for the variable is done case insensetive


31/1/2017 1.3.2.2

    user visible changes:
    * when writing variable to batch file, correctly write those with empty values.
    * fixed unwtar: the output location was not correctly read from commnadline variable.
    * fixed some crashes in gui mode
    * unwtarring is done directly from the cache folder to the target.
    programmer visible changes:
    * ResolveVarToStr fixed handling of default return value.


11/1/2017 1.3.2.1


    user visible changes:
    * default for HAVE_INFO_MAP_FOR_COPY is now $(NEW_HAVE_INFO_MAP_PATH), to allow creating copy batch file after creating
        sync batch file but before running the sync batch file

    programmer visible changes:
    * create_variables_assignment moved to inside write_batch_file, as they were always done one after another.
        This will allow for several variables to be written to the batch file which were not written before.


11/1/2017 1.3.2.0

    programmer visible changes:
     * new database view: report_versions_view - the summery of all require and version searches
     * added get_binaries_versions to InstlClient.do_command so data will be available to all client commands, e.g. copy and sync.

8/1/2017 1.3.1.0

    user visible changes:
    * report-versions works with extracting binary version when they are missing from require.yaml:
    * more human readable json output to report-versions, with indents and line breaks

    programmer visible changes:
    * replaced previous views with views to reflect those items that did not have guid or version in require.yaml
        and such guid/version was found in binaries
    * Mac_bundle, Mac_framework: look for CFBundleVersion not CFBundleGetInfoString
    * new function utils.safe_remove_folder
    * new row to table IndexItemDetailRow: active. Will be automaticaly set to 0/1 according to current OS

19/12/2016 1.3.0.13

    programmer visible changes:
    * MultiFileReader: new class to read parts of wtar files as if they were one

15/12/2016 1.3.0.12

    user visible changes:
    * report-versions command not reports items that have no guid or name.

8/12/2016 1.3.0.11

    programmer visible changes:
    * get_all_iids_with_guids text instead of sqlalchemy query
    * added try/except for many slqalchemy code
    * removed some commits that (hopefully) were redundant
    * Moved create_default_require_items & create_default_require_items to new function: create_default_items that
        will be called after index and require were read

23/11/2016 1.3.0.10

    programmer visible changes:
    * removed boto from the exclude list of pyinstaller, so compiled versions of instl can access S3 with the
        __CREDENTIALS__ variable

6/11/2016 1.3.0.9

    * Integrated from version-check branch. All dependencies and require calculations are done through database.

1/11/2016 1.3.0.8

    programmer visible changes:
    * more usage of sqlite in prepering lists of iids to install, and calculating required dependencies


1/11/2016 1.3.0.7

    user visible changes:
    * Add to report-versions command reporting of product name as it appears in index.yaml

???? 1.3.0.730/10/2016 1.3.0.6

    programmer visible changes:
    * fixed IndexItemsTable.read_require_node to handle empty !require sections
    * fixed reading of require files from include sections

    user visible changes:
    * fixed handling of __UPDATE_INSTALLED_ITEMS__ & __REPAIR_INSTALLED_ITEMS__ in InstallInstructionsState.__translate_root_items
    * fixed InstlClient.create_sync_folder_manifest_command, to try getting the output folder from params
        'ECHO_LOG_FILE', '__MAIN_INPUT_FILE__', '__MAIN_OUT_FILE__'
i

26/10/2016 1.3.0.5

    programmer visible changes:
    * fixed IndexItemTable.iids_from_guids for cases where not guids are supplied
    * fixed IndexItemTable.get_recursive_dependencies for cases where no main_install_targets are supplied
    * fixed IndexItemTable.create_default_require_items, IndexItemTable.create_default_index_items that where
        not producing the correct items
    * sqlalchemy: use a single session instead of separate ones for SVNTable and IndexTables,
        solves a problem when working with admin commands

25/10/2016 1.3.0.4

    user visible changes:
    * reading of require.yaml is done with __include_if_exists__ instead from code
    programmer visible changes:
    * new class IndexItemDetailOperatingSystem
    * removed classes IndexItemRequiredRow, IndexItemToDetailRelation
    * IndexItemsTable: many changes and improvements of database usage


16/10/2016 1.3.0.3

    user visible changes:
    * InstlClient.create_sync_folder_manifest_command looks for the folder where to put the manifest in
        __MAIN_INPUT_FILE__ instead of __MAIN_OUT_FILE__. This was done because in some situations __MAIN_OUT_FILE__
        is not defined yet.
    * new include: __include_if_exist__, so non existing files can be ignored
    * Default value for __OUTPUT_FORMAT__ is now OUTPUT_FORMAT so the format can be specified in !define sections
    * added option --out to report-versions command

    programmer visible changes:
    * new optional flag to read_yaml_file ignore_if_not_exist to implement __include_if_exist__
    * Added reading of index files to database together with previous reading method - as temporary transition method
    * remove db file when initializing new db in non-compiled mode
    * commit after reading index to prevent "locked db" when reading SVN map

19/9/2016 1.3.0.2


    user visible changes:
    * Fixed bug in the calculation of uninstall items
    * Added option to "explain" uninstall calculations
    * Fixed a bug in the creation of variable __MAIN_OUT_FILE__ in InstlInstanceBase.write_batch_file - it was done
        too late so the varaible was not printed to the batch file

18/9/2016 1.3.0.1

    user visible changes:
    * New defaults for curl parameters, and passing the --retry_delay option wchi was not passed before
    * Changed (a little the meaning of __UPDATE_INSTALLED_ITEMS__ & __REPAIR_INSTALLED_ITEMS__ to always copy
        all updated items (until we figure out how to consider versions)
    * report_versions command improved - but not operational yet

    programmer visible changes:
    * InstallItem variable iid_version defaults to if version was not given
    * RequireMan.RequireItem new sub class for RequireMan to better handle each item
    * RequireMan is iterable on it's items


13/9/2016 1.3.0.0

    user visible changes:
    * InstallItem new member: version, and item variable iid_version, default comes from
    * New commands 'report-installed', 'report-update' to report currently installed items and what's available to install

    programmer visible changes:
    * Improved configVar parsing and added array reference resolution: $(A[3])

15/8/2016 1.2.3.1
    user visible changes:
    * Some check for value of REPO_REV were redundant and failed commands such as remove.
    * chmod -R -f a+xwX after copy dir to dir on Mac. Should solve permission problems when installing on Mac
        from offline installer created on Windows.

    programmer visible changes:
    * Added packaging.requirements to hiddenimports in instl.spec to overcome compilation issue on Windows

9/8/2016 1.2.3.0

    user visible changes:
    * New command resolve, to resolve $() variables in arbitrary text
    * New variable, PRINT_COMMAND_TIME, to control if a command displays time information when it's done. Default set to yes.
    * New document tag for yamls: "!define_if_not_exist" will read the values only if they do not exists, implemented
        in ConfigVarYamlReader.read_defines_if_not_exist
    * resolve command accepts --config-file, --in, --out instead of read/write to stdin/stdout. SO it can change the file inplace
    * Progress messages added to doit

    programmer visible changes:
    * Functions bool_int_to_str, str_to_bool_int moved to utils
    * Some fixes to dockutils: modern language usage,
        stopped using the function path_as_string as it had encoding issues,
        replaced readPlistFromString with readPlistFromBytes even though readPlistFromBytes is deprecated.
    * file configVar.py renamed cnfigVarOne.py to avoid conflict with the module who's name is also configVar
    * configVarList.read_environment - new parameter 'regex' to filter the environment variables being read
    * InstlInstanceBase.read_include_node now accepts *args, **kwargs
    * InstlInstanceBase.write_batch_file now creates the directory for the batch file
    * New base class for reading yaml files: aYaml.YamlReader
    * New class ConfigVarYamlReader inherits from aYaml.YamlReader
    * New parser for variables resolution. Old function were renamed *_deprecated. New functions for resolving:
        ResolveVarToStr, ResolveVarToList, etc    * _DIR & _PATH variables are resolved as path instead of read as such.
        This will allow for better resolution becuase more information is known.
    * BatchAccumulator better handling of list of lines and single lines
    * New function: utils.is_iterable_but_not_str
    * Removed code to indent batch files - it was not working anyway.
    * sqlalchemy Update cannot accept more than 999 variables, so it is now called in chunks of 512

2/6/2016 1.2.2.0

    user visible changes:
    * Fixed the progress count when creating sync sub-folders
    * sync command batch file creates sync folder manifest before and after it does it's work
    * copy command batch file creates sync folder manifest before it does it's work
    * Allow multiple guids per IID
    * New options for Robocopy to reduce verbosity
    * PlatformSpecificHelperMac.unlock will print its output to /dev/null because we do not care for the error message
        if the items being unlocked do not exists
    * utils.folder_listing adds comments with date the manifest was created and the folder(s) being manifested
    * Fixed ls command to properly handle missing folder and report them in the output

    programmer visible changes:
    * removed readline and colorama from test_import - they are needed only for interactive mode and should not
        create an error on compilation.
    * New functions InstlClient.create_folder_manifest_command  InstlClient.create_sync_folder_manifest_command
    * Fixed InstlMisc to properly count progress and not display a message about "curr_progress != actual_progress" which was wrong
    * Fixed utils.max_widths to handle empty lists

3/1/2016 1.1.1.0

    user visible changes:
    * sync-folder-manifest.txt is created if ECHO_LOG_FILE is supplied and in the same folder.
    * Weird variable name __USRER_ID__ renamed __USER_ID__
    * Mac: add -m a+rwx to all mkdir commands, mkdir_with_owner is now 'mkdir -p -m a+rwx "$1"' & 'chown $(__USER_ID__): "$1"'
    * Win: robocopy /R:9 /W1 instead of /R:3 /W:3
    * Win: added GOTO EXIT_ON_ERROR if cd or mkdir failed
    * Added progress steps after cd and mkdir operations
    * Mac: New command: mac-dock to add, remove items to the dock and to restart the dock.

    admin visible changes::
    * Check that admin commands run only under Mac or Linux
    * Adjusted InstlAdmin.create_links_for_revision to work on Mac

    programmer visible changes:
    * Added dockutils from https://github.com/kcrawford/dockutil

28/12/2015 1.1.0.2

    user visible changes:
    * Mac: Separated changing of permission from rsync, because it prevented rsync
        from created hardlinks.
    * Removed ".svn" from COPY_IGNORE_PATTERNS, it's no longer relevant.

20/12/2015 1.1.0.1

    user visible changes:
    * Windows: Some cmd tools are located if they are not in one of the PATH folders.
        The list of such tools is in "CMD_TOOLS_TO_FIND" & "CMD_TOOLS_TO_FIND_INTERNAL" variabless.

31/11/2015 1.1.0.0

    user visible changes:
    * new doit command for fast and easy actions that do not require sync/copy

26/11/2015 1.0.1.5

    user visible changes:
    * Added sorting to some lists that use to create the install instaructions.
        This will make the produced batch files more consitant from run to run and enable comparing before/after changes

17/11/2015 1.0.1.4

    user visible changes:
    * --out option is now optional and defaults to "$(__MAIN_INPUT_FILE__)-$(__MAIN_COMMAND__).$(BATCH_EXT)"
        if not explicitly supplied
    * Number of curl configuration files is calculated to reach the max possible even if
        number of files to download is smaller than the max config files allowed
    * removed rsa and boto from the modules tested in test-imports

    user visible changes: & admin:
    * new command line option -define, allows to add variable definitions from the command line.
    * __CREDENTIALS__ is now resolved in connection_factory to allow it to include references to other variables

    programmer visible changes:
    * new functions unique_list.sort, unique_list.empty

4/11/2015 1.0.1.3

    admin visible changes::
    * add "--base-repo-rev" trans command that was missing in previous commits.

3/11/2015 1.0.1.2

    admin visible changes::
    * New command create-infomap, to create info_map.txt from a repository.
    * create-links command re-implemened new create-infomap command.
    * Indexes for Mac or Windows only are no longer created by create-links, they were never used.

    programmer visible changes:
    * try/except and better error report around reading yamls and info_map files

28/10/2015 1.0.1.1

    user visible changes::
    * unwtarring is done specifically to each .wtar file. No more unwtarring whole folders.

    programmer visible changes:
    * ConfigVarStack.add_const_config_variable: added normalization of paths for windows.
    * SVNItem.walk_items_with_filter renamed SVNItem.walk_file_items_with_filter - now it only yields file items.
        It was not clear if the dirs were supposed to be filtered when looking for files and dirs.

26/10/2015 1.0.1.0

    user visible changes::
    * Improved unwtar, no more done files, more robust algorithm, better catching and reporting of errors
    * Interactive mode: better help for depend

23/10/2015 1.0.0.9

    admin visible changes::
    * New interactive command: 'apropos' searches for index items, guids and params.
    * New interactive command: 'common' lists all common needs/needed-by index items for a given list of items.

22/10/2015 1.0.0.8

    user visible changes::
    * Print all running processes when batch file exits on non zero

    programmer visible changes:
    * normpath for the following variables to avoid bad slashes on windows"__SITE_DATA_DIR__, __SITE_CONFIG_DIR__,
        __USER_DATA_DIR__, __USER_CONFIG_DIR__, __USER_HOME_DIR__

20/10/2015 1.0.0.7
    user visible changes::
    * Fixed const variables ending with ("_PATH", "_DIR", "_DIR_NAME", "_FILE_NAME", "_PATH__", "_DIR__",
        "_DIR_NAME__", "_FILE_NAME__") were not normalized (Win)


19/10/2015 1.0.0.6

    user visible changes::
    * Added check after mkdir and cd on Windows
    * Check checksum for already synced files, to overcome possible file corruption.
    * Added messages for already synced files that need sync or unsynced file that do not need sync
    * Exit batch file if uwtar failed

    programmer visible changes:
    * Fixed missing import in instlAdmin.py
    * PlatformSpecificHelperWin.exit_if_any_error will exit on any zero exit code

18/10/2015 1.0.0.5

    user visible changes::
    * Finding cookie for url by domain is now case insensitive

14/10/2015 1.0.0.4

 user visible changes::
 * Support for cookies per domain with variable COOKIE_JAR
 * Better error for exception from join_split_files

12/10/2015 1.0.0.3

    user visible changes::
    * Moved the folder creation during copy to after the pre_copy step so that uninstalls from pre_copy will not erase
        important folders.

12/10/2015 1.0.0.2

    admin visible changes::
    * Added Mac unlocking (chflags -R nouchg) to fix-perm command, after imports from Windows machine brought locked files.

8/10/2015 1.0.0.1

    programmer visible changes:
    * Added initialization of USER_CACHE_DIR to init_copy_vars and init_sync_vars

6/10/2015 1.0.0.0

    admin visible changes::
    * New option --all-revisions to commands create-links and up2s3

1/10/2015 0.12.0.2

    admin visible changes::
    * Fixed missing import stat


1/10/2015 0.12.0.1

    user visible changes::
    * Fixed file-size related str/int confusion

    programmer visible changes:
    * Removed calculation of get_disk_free_space which are now done elsewhere.

1/10/2015 0.12.0.0

    user visible changes::
    * Added help for test-import command.
    * Added new packages (utils, svnTree, configVar) to test-import.

    programmer visible changes:
    * Integrated support for checking file sizes from file-sizes branch.

21/9/2015 0.11.0.5

    user visible changes::
    * Better default definition of LOCAL_SYNC_DIR based on USER_CACHE_DIR.

    programmer visible changes:
    * Solved an issue with __include__ tha does copy without checksum

20/9/2015 0.11.0.4

    user visible changes::
    * When reading __include__ statements, if a file does not have a checksum specification it will not be cached.

    programmer visible changes:
    * New function InstlInstanceBase.read_yaml_from_stream will read yaml from StringIO rather than directly from buffer.
    * Better remarks for read_from_file_or_url & download_from_file_or_url.

17/9/2015 0.11.0.3

    user visible changes::
    * fix to join_split_files when workong on local dir

16/9/2015 0.11.0.2

    user visible changes::
    * Minor changes to handle relative paths for certine _DIR variables
    * mkdir SITE_REPO_BOOKKEEPING_DIR before copying the have_info_map file.
    * New const variable: __CURR_WORKING_DIR__, the working directory when instl was launched.

9/9/2015 0.11.0.1

    user visible changes::
    * Fixed error when trying to remove items that were not installed. could happen because install dependencies
        are not always the same as remove dependencies

9/9/2015 0.11.0.0

    admin visible changes::
    * New command verify-repo checks local files against index.
    * Added verify-repo to gui mode.
    * Gui mode: the run checkbox is disabled for commands that do not accept --run.
    * New command fix-perm will attempt to fix permissions on stage folder before wtar and stage2svn.
    * Added help for fix-perm command.
    * wtar command now accepts the --limit option.
    * wtar command removes .DS_Store files before doing the actual wtarring.
    * FOLDER_EXCLUDE_REGEX now filters out folder called .svn.
    * FILE_EXCLUDE_REGEX now filters out folders called .DS_Store.
    * New command file-sizes scans a folder and outputs a list of all files and their sizes.
    * Added file-sizes option to the trans command so the sizes of files will be added to the final info_map.txt.

    programmer visible changes:
    * Extended the number of variable name endings that, when read, call os.path.normpath on the value:  "_PATH", "_DIR",
        "_DIR_NAME", "_FILE_NAME", "_PATH__", "_DIR__", "_DIR_NAME__", "_FILE_NAME__".
    * Added  validate=False to some boto function calls to better handle certificate problems.
    * Added empty certificate to opening a URL in function open_for_read_file_or_url to better handle certificate problems.
    * When reading the local instl_config file, reading of internal variables is now allowed, to allow for simulating
        various situations.
    * Removed some time measuring code where it was not needed. In some places replaced time.time() with time.clock()
        which is (supposedly) more accurate on Windows.
    * Added boto to the list of maodules in import-check and in pyinstaller compilation.
    * In function InstlAdmin.should_wtar, regex self.already_wtarred_regex was change to search instead of match.
    * New function InstlAdmin.compile_exclude_regexi to consolidate the reading of FOLDER_EXCLUDE_REGEX & FILE_EXCLUDE_REGEX
        in one place.
    * New propery SVNItem.size, implemented with member __size.
    * New function SVNItem.safe_size will return the recursive size of an item or -1 if not available.
    * New function utils.get_disk_free_space
    * New function InstlInstanceBase.calc_user_cache_dir_var calculates new variable USER_CACHE_DIR.
        This variable is not the base for LOCAL_SYNC_DIR (if LOCAL_SYNC_DIR is not explicitly supplied).

    user visible changes::
    * New interactive command 'which': prints the path to currently running instl
    * During copy, on Mac OS, rsync will set permissions according to variable RSYNC_PERM_OPTIONS.
        Default value is --perms --chmod=a+rw,+X.
    * Var assignments and remarks for DOS batch files will escape the '&' character.
    * Sync command will report the number of bytes to be downloaded.
    * Added message if sync folder is not big enough
    * When preparing offline installers avoid writing anything outside the designated LOCAL_SYNC_DIR.
    * Disabled error when trying to remove non existant paths

31/5/2015 0.10.0.6

    programmer visible changes:
    * Replaced default value path_so_far=list() with path_so_far=None
    * fixed wrong parameter name on CopyTool_win_xcopy.copy_dir_files_to_dir
    * Moved the curl config folder to be created in the bookkeeping folder so curls files for two version
        will not step on each other.
    * Better ConnectionHTTP.translate_url acts only on the path part.
    * DownloadToolBase.add_download_url in InstlInstanceSync_url.create_download_instructions_for_item: translate_url applied
        only to URLs created by instl.
    * Reading of info map file checks only checksum not sig.
    * Case insensitive checksum checks.
    * Checks with multi regexes are combined with new function compile_regex_list_ORed, used in conjuction with followingparams:
        FOLDER_WTAR_REGEX, FILE_WTAR_REGEX, FOLDER_EXCLUDE_REGEX, FILE_EXCLUDE_REGEX.
    * Fixed some errors discovered by Landscape.io
    * New function PlatformSpecificHelperBase.unwtar_something for unwtarring a specific item not just the current directory.
        PlatformSpecificHelperBase.unwtar_current_folder is now implemented by calling PlatformSpecificHelperBase.unwtar_something(".")

    user visible changes::
    * check-checksum command was defined by mistake to require --out command line option. Now removed.
    * A hack to prevent unwtaring of the sync folder. Copy command might copy something to the top level of the sync folder.
        So sync folder is avoided by detecting the bookkeeping folder inside.
    * If LOCAL_SYNC_DIR is not known it is extracted from SYNC_BASE_URL only if SYNC_BASE_URL exists.
        Previously if SYNC_BASE_URL was not found an exception was raised. Help to create remove without needing URLs.
    * Fixed the unwtar for non-copied object so that only what's needed will be unwtarred, not the whole sync folder.

    admin visible changes::
    * depend command: added a message at the end so we know output was created OK.
    * stage2svn command: added check to prevent adding files or folder with character ','.
    * Improved the unwtar command. Added --in option to allow to specify a file or folder that is not the current directory.
    * Fixed the verify-index command to proparly handle Win/Mac/Common sources and to identify wtarred sources.
    * Added --credentials to verify-index to allow access to secure s3.

15/3/2015 0.10.0.4
    user visible changes::
    * Better, more meaningful progress messages.
    * GUIDs that have upper case characters are converted to lower case.
    * HAVE_INFO_MAP_PATH file is copied to the SITE_HAVE_INFO_MAP_PATH for possible usage by remove command.
    * SITE SITE_HAVE_INFO_MAP_PATH is used by remove if HAVE_INFO_MAP_PATH was not found. This was done because when
        removing installation that was done from offline folder, Central will not pass LOCAL_REPO_SYNC_DIR to instl.
        HAVE_INFO_MAP_PATH depends on LOCAL_REPO_SYNC_DIR.
    * New variable HAVE_INFO_MAP_FILE_NAME, used by HAVE_INFO_MAP_PATH, NEW_HAVE_INFO_MAP_PATH, SITE_HAVE_INFO_MAP_PATH.
    * Added time measurements to create urls
    * Sync command: When no files to sync created batch file will have one progress item: "Done Sync".
    * Sync command: When no dirs to create no prgress items will be created.
    * Sync using info_map with prepared URLs.
        if variable FILES_AND_URLS_INFO_MAP_URL is available this file will be read instead of the one in INFO_MAP_FILE_URL.
    admin visible changes::
    * Admin variable MAX_FILE_SIZE renamed MIN_FILE_SIZE_TO_WTAR.
    * New admin variable: WTAR_BY_FILE_SIZE_EXCLUDE_REGEX. Files names passing this regex will not be wtarred.
        This was done mainly to disable wtarring of instl itself when updating it.
    * Variable WTAR_REGEX split in to twp: FOLDER_WTAR_REGEX, FILE_WTAR_REGEX to allow separation between files and folders
        when choosing what to wtar.
    * repo rev file has new variable INDEX_URL_RELATIVE_PATH, for the convenience of the secure URL creating code.
    * improved the help for unwtar command
    * New command read-yaml, just reads a yaml file, can be used to check file's syntax and structure. (admin)
    * gui mode: added Hover messages to few widgets.
    * gui mode: added check buttons that invoke read-yaml command on files who's path is in the gui.
    * Dependencies graph is now created with iids instead of names.
    * Interactive mode read command: added resolve_index_inheritance so proper dependencies can be shown.
    * Interactive mode depend command: removed duplicate items from report.
    * New admin command: depend. Output the full list of dependencies for an index.
    * depend command: added --out option, add help topic.
    * added depend command to gui/admin tab.
    * added --limit option to wtar command so it can work on specific folders.
    * fix-symlinks command will work even if there are broken symlinks. THere might point to inside folders that were wtared.
    * trans command: new parameter --base-url. If supplied will add url to all SVNItems representing a file.

    programmer visible changes:
    * Separated instlClient to different files by command: insltClientCopy, instlClientRemove, instlClientSync, instlClientUninstall.
    * Renamed translate_url to translate_url_parser in commandline options parsing.
    * Rearranged the command parsing code to be more efficient and easier to add new commands or change existing commands options.
    * Move few functions to instlInstanceBase to make them available to the new depend command.
    * gui mode: build command line from template.
    * SVNItem new property: __url

15/2/2015 0.10.0.2
    admin visible changes::
    * removed --acl when uploading to S3.

    programmer visible changes:
    * Re-added missing line in upload code

15/2/2015 0.10.0.0
    user visible changes::
    * Support for S3 secure downloads.
    * New command translate_url for testing the creation of secure s3 urls.

    programmer visible changes:
    * Global variable var_stack is now imported as itself rather as var_list to avoid cross import problems.
    * ConnectionBase class and derived classes ConnectionHTTP and ConnectionS3 handle secure connection issues.

28/1/2015 0.9.19.4
    user visible changes::
    * When writing echo's to log the log file is created in the begin sections and permissions are set to 666 so later
        launches of instl can append to log.
    * For many files that are created during instl run permissions are set to 666.
    * Moved  the curl config file to a local directory instead of being in the bookkeeping directory.
    * Fixed echo function on Mac - it was missing quotes.
    * New default __USER_CONFIG_FILE_PATH__: $(__USER_HOME_DIR__)/$(__USER_CONFIG_FILE_NAME__)
    * Added bash function resolve_symlinks (Mac only).
    * Moved resolving symlink files to the target folder.
    * In gui mode send window to front (Mac only).
    * Fixed removing of split wtar files (...wtar.aa, ...).
    * During create_copy_instructions, read NEW_HAVE_INFO_MAP_PATH and not HAVE_INFO_MAP_PATH.
        Copy might be called after the sync batch file was created but before it was executed.
        HAVE_INFO_MAP_PATH is only created when the sync batch file is executed.

    programmer visible changes:
    * BatchAccumulator new sections: begin happens after pre & assign and before links
    * ConfigVarList.__resolve_stack is now a class member.
    * ConfigVarList.resolve, when joining values will not join None values.

    admin visible changes::
    * When taring bzip2 is used instead of zip (--use-compress-program bzip2 instead of -z). Using zip
        created a different tar file every time something was re-tarred. This caused redundant uploads
        SVN and S3 of files that were not really different.
    * In GUI mode /Admin added indication to SVN repo and S3 bucket.
    * Fixed misleading messages in up-repo-rev
    * For GUI mode: reset SearchPath before loading admin config file, so that __include__'s will not be found in old search paths.
    * For GUI mode: SVN URL will be displayed with REPO_REV

4/12/2014 0.9.19.2

    user visible changes::
    * In gui mode: fixed saving state on Quit which failed to work after removing the Quit button.
    * copy_dir_files_to_dir with rsync fixed to really copy only files.

    admin visible changes::
    * New variable __INSTL_LAUNCH_COMMAND__ based on new function get_instl_launch_command.
        Will enable running instl from batch file if instl was compiled and if it was not.
    * New variable __USER_DESKTOP_DIR__

    programmer visible changes:
    * Added a flag to ConfigVarList.resolve to allow raising an exception if string was not fully resolved.
        This is useful when dealing with the file system (read file, make dir, ...) and will prevent,
        for example, creations of folders named "$(COMPANY_NAME)".
    * Shorten some variable names,

    gui mode changes:
    * Client input file is now a combo box that lets you choose files from the folder of the current choses input file.

30/11/2014 0.9.19.0

    user visible changes::
    * New command gui client mode.
    * disabled gui command when instl is compiled, since PyInstaller cannot find the frameworks required by Tkinter.
    * added Edit button besides all file fields in gui mode
    * implemented uninstall command by filtering the !require file and creating remove instaructions.

    admin visible changes::
    * Implemented --limit option to svn2stage
    * Added quoted string handling to --limit options of svn2stage and stage2svn
    * Mac OS mkdir_with_owner batch file function now sets only user id for new directory not group id.

    programmer visible changes:
    * New util function unquoteme sister to quoteme_single & quoteme_double
    * Added --run to some admin commands
    * Fixed Admin commands create_links and svn2stage to remove target files that are not in source using the new
        preserve_dest_files flag.
    * In gui mode /Admin section, enabled to have more than one limit paths.
    * Admin commands report revisions already created or uploaded as sequence not a long list.
    * In gui mode added access to the stage folder index file.

    programmer visible changes:
    * New methods: ConfigVarList.unresolved_var &  ConfigVarList.unresolved_var_to_list.
    * ConfigVarStack.repr_for_yaml new parameter resolve, so we can write var list to yaml without resolving. Default is resolve=True.
    * copy_dir_contents_to_dir has new option preserve_dest_files=True.
        If explicitly set to False copy_dir_contents_to_dir will try to remove target files that are not in source.
        Does not work for xcopy tool on Windows.
    * writeAsYaml will no write None values as '~' and empty strings as '""'
    * implemented requirement_of field in InstallItem
    * iids_from_guid check if input is guid and return the original iid if not.
        This will save checking by claaer of iids_from_guid.

5/11/2014 0.9.18.6

    user visible changes::
    * New optional variable INSTL_MINIMAL_VERSION will be compared to current instl version,
        raise exception if INSTL_MINIMAL_VERSION > __INSTL_VERSION__. Can be used to check
        compatibility between input file and instl reading it.
    * Improved removal of !dir_cont and !files sources.

4/11/2014 0.9.18.4

    user visible changes::
    * Enabled the removal of !dir_cont and !files sources.
    * Reading a user config file if such file exists. User config file named
        instl_config.yaml can be placed in the home folder,
        format is regular instl !define format.
        File name is in variable __USER_CONFIG_FILE_NAME__.
    * Better error message when public key cannot be determined.

    programmer visible changes:
    * Fixed the regex to find wtar versions of files to handle spaces in file names.

2/11/2014 0.9.18.1

    * It's possible now to install sources from any folder regardless of OS. This mainly enables the uses
        of Common folder in the same level of Win and Mac.

    user visible changes::
    * Moved the curl files to $(LOCAL_REPO_BOOKKEEPING_DIR)/curl instead of $(LOCAL_REPO_SYNC_DIR)/curl
    * LOCAL_REPO_SOURCES_DIR varaible is no longer used, use $(LOCAL_REPO_SYNC_DIR) instead.
    * new internal variable: __USER_HOME_DIR__ will point to the local home folder of the user.

    admin visible changes::
    * Install sources starting with '/' are absolute.
    * Install sources starting with '$(' are explicitly relative to that prefix variable.
    * Other install source remain relative to $(SOURCE_PREFIX).

30/10/2014 0.9.17.1

    user visible changes::
    * Better messages when exception is raised in case a file/folder is specified as source
        but does not exist in repository.

    admin visible changes::
    * Fixed a "lacuna" where fiels or folders that were wtared could not be downloaded as
        a stand alone item, only their parent folder could be. Now they can.
    * If a file/folder is missing for the map look for .wtar files with the same name and download them instead.

    programmer visible changes:
    * New method: SVNItem.walk_items_with_filter.
    * New method: InstlInstanceSync_url.mark_wtar_items_for_source
    * InstallItem.get_var_list adds a variable named "iid_iid" which is the actual iid.
        prevously only the name field was added as iid_name, but many items do not have a name field.
    * InstallItem variable iid_inherite renamed iid_inherit
    * Fixed some typos
    * InstallItem.read_from_yaml check key names and raises KeyError for illegal keys
    * InstlClient.add_deafult_items renamed add_default_items
    * InstlInstanceSync_url.mark_required_items_for_source: better messages in case a source is missing from map
    * New method SVNItem.walk_items_with_filter to be able to walk only items that pass a condition

29/9/2014 0.9.16.2   Shai Shasag <shai@waves.com>

    programmer visible changes:
    * Fixed a bug in rmfile implementation

28/9/2014 0.9.16.1   Shai Shasag <shai@waves.com>

    programmer visible changes:
    * ran "inspect code..." fixed a (few) issues.
    * more refined yaml reading options: url with/without sig and checksum. with multuple copy destinations.
    * removed redundant functions get_machine_config_file_path, get_user_config_file_path
    * Split new function read_from_file_or_url from download_from_file_or_url
    * new initial vars: "__SITE_DATA_DIR__": appdirs.site_data_dir(),
                        "__SITE_CONFIG_DIR__": appdirs.site_config_dir(),
                        "__USER_DATA_DIR__": appdirs.user_data_dir(),
                         "__USER_CONFIG_DIR__": appdirs.user_config_dir()

17/9/2014 0.9.15   Shai Shasag <shai@waves.com>

    user visible changes::
    * remove command fully implemented.
    * Fixed handling of pre_copy_item when no items to copy to folder.
    * Added __TARGET_DIR__ var on remove folder loop - still need to add in other loops
    * Fixed Windows recursive rmdir in PlatformSpecificHelperWin
    * Overhaul of all actions names. New names are:
        'pre_copy', 'pre_copy_to_folder', 'pre_copy_item',
        'post_copy_item', 'post_copy_to_folder', 'post_copy',
        'pre_remove', 'pre_remove_from_folder', 'pre_remove_item',
        'remove_item', 'post_remove_item', 'post_remove_from_folder', 'post_remove'
    * target folders in remove sorted in reverse
    * New command remove-empty-folders: removes empty folders or folders containing only ignired files.
        List of ignored files are specified in REMOVE_EMPTY_FOLDERS_IGNORE_FILES variable.

    admin visible changes::

    programmer visible changes:
    * Removed redundant imports using snakefood
    * Removed redundant file do_something.py
    * improved handling of Null values in resolve_to_list
    * New defaults file InstlMisc.yaml with definition of REMOVE_EMPTY_FOLDERS_IGNORE_FILES

 24/6/2014 0.9.14   Shai Shasag <shai@waves.com>

     user visible changes::
     * Names of curl config files have same legth due to 0 padding the number. This will creaet more stable
       progress report in a progress dialog.


22/6/2014 0.9.14   Shai Shasag <shai@waves.com>

     user visible changes::
     * new command test-import to force loading of all required modules provoking error if any import fails.


20/6/2014 0.9.13.1   Shai Shasag <shai@waves.com>
    user visible changes: & admin:
    * Fixed exceptions in interactive mode - no functionality change.

16/6/2014 0.9.13   Shai Shasag <shai@waves.com>

    programmer visible changes:
    Integrated all var-stack features:
    * InstallItem creates it's own var_list.
    * InstallItem pushes it's own var_list to var_stack through 'with' statement.
    * All action lists for an Installitem are taken from var_stack with variables.

9/6/2014 0.9.12   Shai Shasag <shai@waves.com>

    user visible changes::
    * new variable __PYTHON_VERSION__ to record the version of python instl was compiled with

    admin visible changes::
    * Added option to limit stage2svn to specific folders, to save time.
    * up-repo-rev now creates a batch file like all other commands.
    * up-repo-rev does not use boto - depends on aws command line tools.
    * No more usage of AWS keys inside instl or created batch files. All AWS config comes from the ./aws/config file.

    programmer visible changes:
    * New resolve methods for ConfigVarList: resolve, resolve_to_list, replace previous methods: get_str, resolve_string
        get_list.New methods are faster and simpler to unserstand.
    * Tests for new resolve methods.
    * Removed unused member Configvar.__resolving_in_progress, preventing circular resolves is done in ConfigVarList.
    * Introduced $(A[0]) array style references.
    * up2s3 calls up-repo-rev with --out parameter

28/5/2014 0.9.11   Shai Shasag <shai@waves.com>
    user visible changes::
    * Fixed a problem where index.yaml would not be copied to bookkeeping when syncing to DOK.

    programmer visible changes:
    * Copy tools got a new method copy_file_to_file.

27/5/2014 0.9.10   Shai Shasag <shai@waves.com>

    user visible changes::
    * Removed redundant echo during copy.
    * Fixed: set-exec was not called or caled using the wrong have-info-map file if command was synccopy.

    admin visible changes::
    * wtar command: removed previously wtar files if tarring should be preformed.

13/5/2014 0.9.9   Shai Shasag <shai@waves.com>

    user visible changes::
    * New line after each folder in copy operations.
    * No redundant cd to folder that has not actions for non copying items.
    * When unwtaring, if .done exists it's date compared to the target file.
    * Compilation time and compiling machine displayed as part of version

    admin visible changes::
    * wtar command checks if tared files should be executable and adjust. it's permissions.
    * stage2svn & wtar commands use chflags -R nouchg to remove the Lock flag that might be on files copied from smb server.
    * Changed options for fix-symlinks command, instead of --folder, the folder will be taken from the STAGING_FOLDER
        given in the --config-file option. Also --svn was deleted as it was never used.
    * wtar command: before wtaring, check and fix permissions for all that is being tarred.

    programmer visible changes:
    * New method InstlItem.all_action_list, returns a list of all actions for an item (before, after, folder_in, folder_out,
        copy_in, copy_out) intended so the total number of actions for item can be known.
    * New methods for InstlAdmin: is_file_exec, should_file_be_exec to deal with executable bits in the staging folder.
    * Removed unused methods of InstlInstanceSync_url: create_unwtar_instructions_for_item, create_checksum_instructions_for_item,
        these already have their own instl command.
    * New platformHelper method chmod: implemented for Linux and Mac only. make_executable is now implemented using chmod.
    * New platfromHelper method: unlock, Remove the system's read-only flag, implemented for Mac only.
    * New internal variables, created during compilation: __COMPILATION_TIME__, __SOCKET_HOSTNAME__, __PLATFORM_NODE__

11/5/2014 0.9.8   Shai Shasag <shai@waves.com>

    user visible changes::
    * Made progress messages more suitable for display in Central.
    * actions output messages changed to "pre-install step" "post-install step",  "pre-copy step", "post-copy step"
    * Improved help texts.
    * New help topic 'defaults' will display default variables and their values.
    * Copy instructions are performed from top folder down.
    * During copy all target folders are created before any other action, so to avoid dependency order problems such as creating
        links between folders

    admin visible changes::
    Added variables PUBLIC_KEY_FILE, PRIVATE_KEY_FILE to defaults file InstlAdmin.yaml.

    programmer visible changes:
    * Copy now sorts the install_items_by_target_folder list.

4/5/2014 0.9.7   Shai Shasag <shai@waves.com>

    user visible changes::
    * Display if checksum fails for a file, output expected and found checksums.

    admin visible changes::
    * Fixed a problem where softlinks would be followed during wtar.
    * Added progress report to fix-symlinks
    * Added progress report to stage2svn
    * Command up-repo-rev: added the option to up load only the repo rev file with the number at it's tail, not the official one.
        The option in called --just-with-number.
    * Command up2s3: Now uploads the numbers repo-rev file using the new option --just-with-num of command up-repo-rev.
    * Command file-props:
          - The command did not actually work until now, just printed what should have been done - now it works.
          - file svn-proplist-for-fix-props.txt is created for reference.

29/4/2014 0.9.6   Shai Shasag <shai@waves.com>


    user visible changes::
    * new initial vars defined in main: __USRER_ID__, __GROUP_ID__ record the user and group when instl was called.
        Useful for usaing in the produced script, when called as sudo, to set permissions to the original owner.
    * New variable from main.yaml: MKDIR_CMD to be able to call from index and mkdir command defined by instl.
        In this case on Mac MKDIR_CMD expands to mkdir_with_owner.
    * Copy now calls mkdir_with_owner on Mac so to properly set owner and permissions for created folders.
    * Copy scripts on Mac get a function mkdir_with_owner so to properly set owner and permissions for created folders.
    * new method PlatformSpecificHelperBase.mkdir_with_owner defaults to PlatformSpecificHelperBase.mkdir,
        implemented on Mac to call locally defined mkdir_with_owner.


27/4/2014 0.9.5  Shai Shasag <shai@waves.com>

    user visible changes::
    * Improved support for syncing from perforce.
    * Logging of echo messages from batch files by using new variable ECHO_LOG_FILE. (Mac)
    * added --group --owner to rsync commands - should preserve user/group when copying under sudo.

    programmer visible changes:
    * New type of defaults file by repo type, i.e. P4.yaml, URL.yaml. Currently added P4.yaml to defaults folder.
    * New utility function: P4GetPathFromDepotPath to get the local disk path from p4 depot path.
    * Usage of $(LOCAL_REPO_SOURCES_DIR) instead of $(LOCAL_REPO_SYNC_DIR)/$(SOURCE_PREFIX) - because p4 does not need SOURCE_PREFIX.
    * new variable: ECHO_LOG_FILE. If defined all echos from batch file will be teeed to this file. (Mac).

    admin visible changes::
    * new method  configVarList.defined returns true if a value is defined and has none empty value.
        So calling with a variable name who's value consists of an empty string will return False.

16/4/2014 0.9.4  Shai Shasag <shai@waves.com>

    user visible changes::
    * Added new actions types for install items: copy_in, copy_out.
    * Added  copy_in actions for Au regi utility

    programmer visible changes:
    * new method accumulate_unique_actions to replace repeating code.


8/4/2014 0.9.3 Shai Shasag <shai@waves.com>

    user visible changes::
    * Streamlined logging. Removed many redundant messages added some useful others.
    * Fixed: Executable files on Mac would not get executable bit.

    admin visible changes::
    * New command set_exec, sets executable bit for files marked as fx in info_map.txt

    programmer visible changes:
    * SVNItem.num_subs_in_tree has new parameter: predicate this can be used to filter the number of files,
        defaults to True so previous behaviour remains.

6/4/2014 0.9.2  Shai Shasag <shai@waves.com>

    user visible changes::
    * Fix --run where path to batch has spaces in name (Windows).

3/4/2014 0.9.1  Shai Shasag <shai@waves.com>

    user visible changes::
    * Fixed exception when trying to read public key file.

30/3/2014 0.9.0  Shai Shasag <shai@waves.com>

    user visible changes::
    * interactive command eval renamed python.
    * New interactive command: resolve, will resolve variables in a string.

    admin visible changes::

    programmer visible changes:
    * Removed variable __CHECKOUT_FOLDER__, it is totaly replaced by $(ROOT_LINKS_FOLDER_REPO)/Base.
    * Moved pyinstaller build scripts to inside the instl repository
    * PUBLIC_KEY is read from  PUBLIC_KEY_FILE and PUBLIC_KEY_FILE is searched with search paths in read_include_node
        and in init_sync_vars.

13/3/2014 0.8.10  Shai Shasag <shai@waves.com>

    user visible changes::
    * Main feature: support for Windows XP.
    * Fixed: COPY_TOOL set to xcopy was ignored (WinXP).
    * Solved weird problems with xcopy. The /EXCLUDE option of xcopy cannot except a file with space it's path,
        nor will it except a quoted path. So the excludes file is copied to each and every target folder
        during the copy stage.
    * Fixed: when compiled raised exceptions would not cause exit code > 0 (Windows).
    * Fixed: Redundant messages when checksum fails.
    * Shorter max time for curl since now no file is > 5MB.
    * Fixed a bug in function need_to_download_file where True was always returned. This caused already downloaded files
        to be redownloaded if some situations.
    * PARALLEL_SYNC: 32 - new default

    admin visible changes::
    * More concise messages for create-links and up2s3

    programmer visible changes:
    * Moved the initialization of copytool to after reading the main yaml file.
    * Fixed: Some inconsitancies in CopyTool_win_xcopy commands.
    * New variables: XCOPY_EXCLUDE_FILE_NAME, XCOPY_EXCLUDE_FILE_PATH to overcome xcopy limitations.
    * New copy tools methods begin_copy_folder, end_copy_folder  to overcome xcopy limitations.
    * Changes to variable names:
         LOCAL_SYNC_DIR now always refers to the to top level sync dirs - above repo sync dir.
         LOCAL_REPO_SYNC_DIR - new - defaults to $(LOCAL_SYNC_DIR)/$(REPO_NAME), e.g.
            /Users/shai/Library/Caches/Waves Audio/instl/instl.waves.com/V9_test
         SOURCE_PREFIX - new - defaults to $(TARGET_OS)
         LOCAL_BOOKKEEPING_PATH - renamed LOCAL_REPO_BOOKKEEPING_DIR
         REPO_REV_LOCAL_BOOKKEEPING_PATH - renamed LOCAL_REPO_REV_BOOKKEEPING_DIR
         LOCAL_REPO_SOURCES_DIR - removed - use $(LOCAL_REPO_SYNC_DIR)/$(SOURCE_PREFIX) instead
         SYNC_TRAGET_OS_URL - removed - replaced by $(SYNC_BASE_URL)/$(TARGET_OS)
    * Due to variable changed method InstlClient.init_copy_vars is empty now.
    * functions main_url_item now return parseResult.netloc OR parseResult.path not both

5/3/2014 0.8.9 Shai Shasag <shai@waves.com>

    user visible changes::
    * create-folders, unwtar and check-checksum are now done as internal instl commands instead of relying on external utilities.
    * During unwtar if .wtar.aa file is joined, .wtar.done file is removed.
    * New command create-folders will create folders for sync according to the to_sync_info_map.txt.
    * New command check-checksum will check checksums according to the to_sync_info_map.txt.
    * InstlMisc commands report execution time.
    * Windows: robocopy copy_dir_to_dir has /PURGE parameter so that redundant files in the target will be removed.
    * Mac: rsync copy_dir_to_dir has --delete parameter so that redundant files in the target will be removed.

    admin visible changes::
    * Creation of .txt files for all files in instl directory was moved from up2s3 command to create-links command.
    * up2s3 will upload up to the latest repo revision and not up to BASE_REPO_REV.
    * Options --start-progress and --total-progress become optional (for commands that accept them).
        Not supplying means there will be no progress report.
    * InstlMisc commands can report progress, some do it with staccato.

    programmer visible changes:
    * platformHelper renamed platform_helper everywhere.
    * New method InstlAdmin.get_last_repo_rev.
    * init_from_cmd_line_options can now assign defaults to options that were not specifed on the command line.
    * InstlMisc commands can now report progress by using --start-progress and --total-progress command line options.
    * PlatformSpecificHelperBase.check_checksum renamed check_checksum_for_file.
    * New method PlatformSpecificHelperBase.check_checksum_for_folder
    * PlatformSpecificHelperBase.unwtar renamed unwtar_file.
    * Method PlatformSpecificHelperBase.unwtar_current_folder, with added exit_if_error for windows.

4/3/2014 0.8.8 Shai Shasag <shai@waves.com>

    user visible changes::
    * Fixed a problem where files created when instl runs under sudo,
        could not be re-written under regular user.
    * unwtar command added - replaced individual batch file unwtar commands with inst unwtar.
    * Big files above 5MB will be wtared and split into chuncks is the result wtar if is larger than 5MB.
    * New variable: COPY_IGNORE_PATTERNS instead of hard coded in the copy producing code.
    * sync command will report the number of files to sync.

    programmer visible changes:
    * os.umask(0) is called first thing.
    * batch file creation does chmod(777).
    * New method PlatformSpecificHelperBase.unwtar_current_folder.
    * Fixed: instl would not create a correct call for itself (e.g. instl unwtar) when running uncompiled on windows.

26/2/2014 0.8.7 Shai Shasag <shai@waves.com>

    user visible changes::
    * When using --run and script fails, exit code is passed correctly.
    * Proper downloading for all possible required items when target_os != current_os (offline sync).
    * Fixed: When running compiled instl in interactive mode exception was raised when instlClient and instlAdmin
        defined the same const values.
    * Better message if checking signature of a downloaded file fails.

    programmer visible changes:
    * init_download_tool method added to platformHelper so that the dl_tool can be initialized after the yaml files were read.
    * New defaults in main.yaml: Win_ALL_OS_NAMES, Mac_ALL_OS_NAMES.
    * Correct list of target OS names is produced in case TARGET_OS != CURRENT_OS.
    * Calling add_const_config_variable twice will not raise exception if the new and previous values are identical.

24/2/2014 0.8.6 Shai Shasag <shai@waves.com>

    user visible changes::
    * ACCEPTABLE_YAML_DOC_TAGS from main.yaml was missing from th ecompiled version.
    * version command will add "(not compiled)" if instl is running though python interpreter.
    * New var: __INSTL_COMPILED__ set to True is instl was compiled and False is running though python interpreter.

    admin visible changes::
    * fix props:    write svn info to file for debugging and reference. But go one folder up so not to be in the svn repo.

    programmer visible changes:
    * augmentedYaml when running as __main__ can open urls.
    * platformHelper's copy tool is now initialized early so it can be used by InstlInstanceBase.
    * check_prerequisite_var_existence put to good use.
    * copy field added to cached includes, specifying where to copy the file.
    * new batchAccum sections post-sync, post-copy.
    * platformHelper's copy_file_to_file can create a hard link on Mac/linux.

19/2/2014 0.8.5 Shai Shasag <shai@waves.com>

    user visible changes::
    * Fixed many sync bugs especialy on Windows.
    * New automatic installation items:
        __ALL_ITEMS_IID__:  all the iids from the index
        __ALL_GUIDS_IID__: all the iids from the index that have guids.
    * Fixed a bug where depend on a guid would not register as depend.
    * Time reporting on exit with error on Mac.
    * Download max-time, connect-timeout and retry have all been increased.
    * More precise, and less verbose, progress messages. No fake progress message when there's nothing to be done.
    * More precise decision when to untar existing wtar files.
    * New Yaml variable: LAST_PROGRESS, set the number of progress items to start with, so two batch files can have
        consecutive progress reports. Defaults to 0.
    * After creating a batch file, the full path to file is printed and the number of progress items.
        This number can be passed to the next invocation of instl as LAST_PROGRESS variable.
    * curl will print "Progress ... of ...;" at the beginning of each report line, to allow the invoker of
        the batch file to track progress even in the absent of absolute numbers.
    * New include style:
        url: $(INDEX_URL)
        checksum: $(INDEX_CHECKSUM)
        sig: $(INDEX_SIG)
        This will cache the file and use the local copy if it matches signature and checksum.
    * Sync command adds __NUM_FILES_TO_DOWNLOAD__ variable with the number of files to download.
    * New yaml doc type !define_const - will create const variables and will not except __include__'s.
    * curl config files and file with list of curl commands are written to a folder named "curl".
        This will avoid clutter in the sync folder and make deleting easier.
    * No more DL_INSTRUCTIONS_TYPE, always use config file. To do non parallel download set PARALLEL_SYNC: 1.
    * Variables ending with _PATH or _DIR will have their value go through os.path.normpath - for proper paths on Windows.
    * New variable: __READ_YAML_FILES__ will list all yaml files that were read.
    * Fixed on Windows: PlatformSpecificHelperWin.touch implemented correctly.

    programmer visible changes:
    * New utils function: safe_remove_file, removes a file and does not complain if file does not exist.
    * New utils function: make_one_list, takes a bunch of things and returns them as a long flat list.
    * New PlatformSpecificHelperBase function progress_staccato, issues a progress message only after a predefined number of requests.
    * New param to PlatformSpecificHelperBase function progress, num_items, can be used to increase the number of
        total progress items not just by one.
    * New PlatformSpecificHelperBase functions: pushd, popd. They do same as they do on the command line.
    * New PlatformSpecificHelperBase function: touch. Does same as it does on the command line.
    * Mac: exit is done by a function that catches the EXIT trap os that all final instructions are performed even on error.
    * Untaring writes a stamp file when finished corectly. Will prevent redundant re-untar.
    * New BatchAccumulator function __len__, returns the total assignments and instrauction lines.
    * parallel_run.py: plain exit() did not work in compiled code, replaced with sys.exit().
    * got rid of redundant __ALLOWED_COMMANDS__ variable and checking.
    * instlInstanceBase.get_default_sync_dir overhaul  - will use $() variables and will need resolving.
    * Fixed ConfigVar.__str__ so values appear before description.
    * Removed redundant imports from helpHelper.py.
    * Refactored InstlClient to work with standard do_ ... functions for commands.
    * InstlClient.installState is now a member.
    * InstlClient.init_copy_vars moved from instlInstanceBase.
    * Many default variables read from files instead of being hard coded.
    * Added default files for all instl (main.yaml) and for specific classes (instlAdmin, InstlClient).
    * Fix on Windows: Hard coded path replaced by $(CHECKSUM_TOOL_PATH) check_checksum_for_file.
    * CopyTool_win_robocopy, CopyTool_win_xcopy, PlatformSpecificHelperWin will call os.path.normpath on parameters containing paths.


13/2/2015 0.8.4 Shai Shasag <shai@waves.com>

    user visible changes::
    * Fixed: on windows files with '&' in name would not pass checksum check.
    * All curl downloads are performed though instl own parallel-run command.

    admin visible changes::
    * platfotmSpecificHelper methods svn_add_item, svn_remove_item use $(SVN_CLIENT_PATH) instead of plain svn.
    * overhual to do_up2s3, loop on relavent revisions instead of exiating folders.
    * overhual to do_fix_props, make it less verbose and better messages.
    * svn2stage, stage2svn will not use rsync link_dest, because it confuses svn.

    programmer visible changes:
    * New function for windows dos_escape, escapes the & character with ^&

11/2/2014 0.8.3 Shai Shasag <shai@waves.com>

    user visible changes::
    * curl connect-timeout = 3 instead of 60
    * improved reporting on config file curl downloads.
    * Fixed: empty config files were created if the number of files to download was smaller than the number of config files.
        Now each config file will have at least 4 urls.
    * curl: shorter connect-time - 3 sec.
    * curl: shorter max-time - 60sec.
    * curl: three retries
    * create_prefix_instructions_for_item_config_file checks if folder exists before issuing mkdir.
    * sync command: Hack to force untaring of .wtar files by forcing them to be downloaded again.
    * create_config_files will return empty list if there were no files to download.
    * Windows 7za untaring got a -bd flag to reduce verbosity.
    * Windows: errorlevel checking on 7za untaring.
    * Windows: 7za untaring redirect stderr to NUL, because 7za trash-talks no error messages to stderr.

    admin visible changes::
    * New command: verify-index, helps admin find problems in index and info map.

    programmer visible changes:
    * quoteme_single, quoteme_double moved to utils for all to enjoy.
    * member install_definitions_index, method read_index, moved to InstlInstanceBase so instlAdmin can also use them.
    * InstallItem.add_source also adds the type for the source (!file, !dir, et...)

10/2/2014 0.8.2  Shai Shasag <shai@waves.com>

    user visible changes::
    * Fixed wrong relative path created for create-links command.
    * Added time measurements to batch file produces for windows.
    * Removed redundant quotes from echo messages on windows.
    * Added DownloadTool_win_curl in one-by-one and config-file modes.
    * Added progress message to pre and post parallel sync actions.
    * Windows: Added checking of 7za return value and goto exit if > 0
    * Windows: Divert 7za stderr message to NUL since non-error messages are directed to stderr by 7za.

    admin visible changes::
    * usage of $(SVN_CLIENT_PATH) instead of svn in all adming commands.
    * Fixed: fix-props output batch file was not written to the current folder.
    * Fixed wrong relative path created for create-links command.

    programmer visible changes:
    * Creation of PlatformSpecificHelper moved to do_command so it can take to consideration settings from the yaml file.

3/2/2014 0.8.1 Shai Shasag <shai@waves.com>

    user visible changes::
    * Little faster sync/copy/syncopy due to optimiztions in SVNItem.
    * Fixed copy_dir_to_dir on Mac that did not create hard links
    * Fixed new_item_at_path that did not create the have map correctly

    admin visible changes::
    * New command: create-repo-rev-file, to separate repo rev file creation and uploading.
    * command up-repo-rev only uploads the already created repo rev file.
    * type fixed REPO_REV_FILE_VARS instead of REPO_REV_FILE_VARAIBLES

    programmer visible changes:
    * some rearranging of parser creation, and removed redundant members from CommandLineOptions
    * moved the discovery of info_map's file type to svnTree.py
    * added ConfigVar.resolved_num to help track which var is used in which command.
    * PlatformSpecificHelper's var_assign got new param: comment
    * Many optimizations to SVNItem code.
    * Using cStringIO instead of StringIO.
    * Test files for SVNTree test will be produced without comments, also changed the reference file.
    * added tests for test_platformSpecificHelper not finished yet.
    * copy_tool.copy_file_to_dir accepts bool for link_dest and should figure the destination.
    * info_map write files accept a comments param.
    * safe_makedirs will return the dir it made.

29/1/2014 0.8.0 Shai Shasag <shai@waves.com>

    Main 0.8.0 features:
    * Create and check signature for info_map.txt file

    user visible changes::
    * using STAGING_FOLDER, SVN_CHECKOUT_FOLDER, SVN_CLIENT_PATH, DOWNLOAD_TOOL_PATH, CHECKSUM_TOOL_PATH instead of
        __STAGING_FOLDER__ , __SVN_FOLDER__, __RESOLVED_SVN_CLIENT_PATH__, __RESOLVED_DOWNLOAD_TOOL_PATH__,
        __RESOLVED_CHECKSUM_TOOL_PATH__
    * wtar files are expanded during sync not during copy
    * Fixed unwtar for Windows
    * InstlInstanceSync_url.read_remote_info_map checks signature against public key.
    * If file to download is already present, no not check checksum in batch file.    user visible changes::
    * option --config_file renamed --config-file, for easy typing experience
    * added some missing command help text.

    admin visible changes::
    * New command svn2stage, to prepare folders for entering changes
    * New command wtar, to proparly tar what needs to be tared
    * New command createkeys
    * up_repo_rev calculates sig for info_map.txt if INFO_MAP_SIG is defined in config file.
    * New command make-sig creates sha1 checksum and rsa signature for a file, needs private key.
    * New command check-sig checks sha1 checksum and rsa signature for a file, needs public key.
    * command up_repo_rev renamed up-repo-rev, for easy typing experience
    * command fix_props renamed fix-props, for easy typing experience
    * command fix_symlinks renamed fix-symlinks, for easy typing experience
    * command createlinks renamed create-links, for easy typing experience.
    * command createkeys renamed create-rsa-keys, for easy typing experience and more fitting name.
    * PUBLIC_KEY variable is created by reading PUBLIC_KEY_FILE, unless it's already defined.
    * PRIVATE_KEY variable is created by reading PRIVATE_KEY_FILE, unless it's already defined.
    * repo rev file will be saved with $(REPO_REV) appended to the name.
        Will be uploaded twice with and without the $(REPO_REV) in name.

    programmer visible changes:
    * New method for PlatformSpecificHelperBase & derivatives: tar/untar
    * Implemented rmdir, rmfile for Windows
    * removed checks for __ALLOWED_COMMANDS__, this functionality is already covered by getattr(self, "do_"+the_command)
    * @func_log_wrapper removed from all functions. It interfered with PyCharm debugging.
    * instlInstance replaced with instlObj to make lines shorter.
    * download_from_file_or_url function: added params for checking signature with public key.
    * prevent variables INFO_MAP_SIG, PUBLIC_KEY from being written to batch file.
    * started checking of info_map.txt when downloading.
    * many new checksum and signature functions.
    * rearranged instl_help.yaml commands in alphabetical order.
    * download_from_file_or_url can check signature or checksum if they are given.
    * command createlinks renamed create-links, for easy typing experience.
    * command createkeys renamed create-rsa-keys, for easy typing experience and more fitting name.
    * parser returns the name of all possible commands.
    * fixed bugs in check_buffer_signature_or_checksum
    * removed redundant double check for info_map file existence in read_remote_info_map

26/1/2014 0.7.2  Shai Shasag <shai@waves.com>

    user visible changes::
     * Fixed exception handling and output to stderr.
        Now all "bad" output should go to stderr. Errorlevel should be proearly set.

23/1/2014 0.7.1 Shai Shasag <shai@waves.com>

    user visible changes::
    * progress report for folder actions
    * SET_ICON_TOOL_PATH instead of SET_ICON_PATH
    * better progress report for svn sync

23/1/2014 0.7.0 Shai Shasag <shai@waves.com>

     Main 0.7.0 features:
    * Check checksum of files after download.
    * Conditional document tags in yaml (see below)

    user visible changes::
    * Windows: wget gets --quite option
    * Windows: Running mkdir only if path does not exist
    * Removed the --state option, it was not working.
    * Removed the commands 'alias', 'shortcut' and 'fix_icon' , they were not used.
    * New help system: Usage: instl help command
    * Mac and Linux: "#!/usr/bin/env bash" instead of "#!/bin/sh" to be the shebang
    * Mac: Time measurement reporting in batch files
    * Checksum checking code
    * Windows: exit_if_error is added after most created batch file lines
    * All Mac & Linux rm commands generated by code were added the -f flags
    * Check for existance of file and it's checksum before issuing a sync command.
        Should be useful if sync was stopped half-way
    * Conditional document tags in yaml. Variable ACCEPTABLE_YAML_DOC_TAGS can specify additional doc tags that should start
        with index or define.
        Example:
            ACCEPTABLE_YAML_DOC_TAGS: define_$(TARGET_OS)
            Would later read sections starting with !define_Win - if Win is the target os.
    * Fixed bugs in interactive mode list command.
    * name of batch file is printed after it is written
    * variable TARGET_OS_SECOND_NAME defaults to os_second_name
    * Fixed list guid in interactive mode
    * Variable SEARCH_PATHS enables so set search paths in the yaml file.
    * improved reporting of bad checksum on windows.
    * Windows: robocopy might exit with error even if there are no errors. So error checking for robocopy is now level dependent.
    * resolve_defined_paths: SEARCH_PATHS, PATHS_TO_RESOLVE
    * sync message outputs the url for each file

    Changes to V9_test repository that do not effect code
    * 7ZA_CLIENT_PATH renamed WTAR_OPENER_TOOL_PATH, the 7 probably caused problems on windows
    * All Mac rm commands in index were added the -f flags
    * DOWNLOAD_TOOL_PATH moved to index.yaml
    * Mac:Setting of .framewoks to be bundles is now done by a new version of setIcon.
    * CURRENT_OS_NAMES renamed __CURRENT_OS_NAMES__

    admin visible changes::
    * New command stage2svn
    * Exception is thrown if unknown admin command is called
    * up_repo_rev now accepts only one option: --config_file, repo_rev file to upload is
        created on the fly.
    * Changed fix_props command to read information from config file.
    * trans command new option --base-repo-rev instead of --config-file that supplied the value before
    * createlinks will remove the up2s3 stamp file - if there is any
    * up2s4 will upload .txt versions of .yaml|info|props files in the instl folder
        so these files can be displayed in a browser.
    * ROOT_LINKS_FOLDER renamed ROOT_LINKS_FOLDER_REPO. ROOT_LINKS_FOLDER will point to the links folder above all repositories
    * repo_rev file is saved to "$(ROOT_LINKS_FOLDER)/admin"
    * Adjusted createlinks to work on local path urls

    programmer visible changes:
    * Copy tools now accept a list of ignores and don't just assume .svn and *.symlink should be ignored
    * CopyToolMacRsync and CopyToolLinuxRsync now inherit from common CopyToolRsync
    * quoteme function is now quoteme_double and a new function is born: quoteme_single
    * Improved ConfigVarList.repr_for_yaml: added option not to write comments, add !define tag to document.
    * Reorganised instl command line parser
    * Data files (currently inst_help.yaml) can be accessed from instl when it's compiled.
        Using the new function get_data_folder()
    * Removed unused functions do_create_readlinks & do_resolve_readlinks as they are now
        incorporated into fix_symlinks.
    * Read/Write of info files can handle checksum field for files. All formats info/text/yaml
    * Fixed: --run option was required for trans command, although run is not relevant for this command.
    * Function renames: create_download_file_to_file_command -> download_url_to_file
                        create_download_from_config_file -> download_from_config_file
                        add_dl -> add_download_url
    * CopyTool classes and DownloadTool classes have platformHelper member,
        initialized in super, and so now all such classes have __init__ methods
    * ConfigVarList.is_resolved checks is a string has no $() references
    * Added data folder to search paths, removed the instl executable which was not usefull since it's a file.
    * file read for checksum using "rb" for Windows' sake.
    * download_from_file_or_url writes with "wb" for windows' sake.
    * option to redirect robocopy log to instl log - currently only from code not for variables.

9/1/2014 0.6.5  Shai Shasag <shai@waves.com>

    user visible changes::
    * Windows: improved batch file creation: @echo off
    * create_variables_assignment now always writes all internal variables, even in debug mode.
    * Output files on Linux and Mac get "set -e" so the fail if any sub-commands fails.

    admin visible changes::
    * added fix_symlinks command to replace symlinks with .symlink files. Worls only on Mac.
    * changed behaviour of create_links and up2s3 to be responsible for the whole links folder
        and to figure out want needs to be copied and what needs to be uploaded.
        --revision command line option is not available any more.
    * added fix_props command to add/remove inappropriate properties in the svn repository.
    * stamp file for createlinks and up2s3 will contain the base_repo_rev.
        So if repo_rev changes, new links will be created and uploaded.

    programmer visible changes:
    * Variable ROOT_VERSION_NAME changed to REPO_NAME
    * fixed: ConstConfigVar cannot refer to an inherited member that begin with __.
        So the getter function is called instead.
    * platformSpecificHelper rmdir method accepts new parameter 'recursive'
        when True enables the deletion of non-empty directories.
    * SVNTopItem new method min_max_rev, returns the minimal and maximal last_rev
        of it's sub-items.
    * CONFIG_FILE renamed __CONFIG_FILE__ because it's an internal variable.
    * __CONFIG_FILE__ is resolved and value assigned to __CONFIG_FILE_PATH__.
    * Config file is read once for all commands.
    * added props member to SVNItem to hold properties that are not executable or special (symlink)
    * Rearranged instlAdmin.py to deduce the name of the method to run from the command name
        ("fix_symlinks" -> do_fix_symlinks()))
    * fixed typos and redundant lines in progress report.

2/1/2014 0.6.4  Shai Shasag <shai@waves.com>
    user visible changes:
    * instl version command works.
    * produced files get remark with the version of instl that created them.
    * sync one_by_one produces meaningfull progress report.
    * Windows: can download files with spaces in their name, such as "WaveShell-DAE 9.2.dpm".

    programmer visible changes:
    * Windows: urls need to escape spaces as %20, but windows batch files already
        escape '%' characters so use urllib.quote to escape spaces and then change
        %20 to %%20.

2/1/2014 0.6.3  Shai Shasag <shai@waves.com>
    * recompiled 0.6.3 for windows because the file instMisc.py was missing from previous
        compilation.

1/1/2014 0.6.3  Shai Shasag <shai@waves.com>
    user visible changes:
    * Printing exceptions with traceback and returning proper exit code in case of failure
    * Renamed GET_URL_CLIENT_PATH to DOWNLOAD_TOOL_PATH
    * Removed unecessary indentation in svn output files
    * Fixed get_install_instructions_prefix for Mac - #!/bin/sh returned first
    * No resolving of readlink files. Temporary until we fiind a coherent method of handling symlinks
    * produced batch files on windows return to the orignal starting dir

    programmer visible changes:
    * Raising exception if REPRO_TYPE is not defined for sync command
    * Raising exceptions in instl.main (handled and unhandled)
    * DOWNLOAD_TOOL_PATH used as variable in download tools
    * Added return_original_if_not_found to instlInstance.search_paths_helper.find_file_with_search_paths
    * import urllib in platformSpecificHelper_Win
    * Normalized paths for windows, so they always have \. Since some DOS commands cannot handle /

2013-12-30 0.6.2  Shai Shasag <shai@waves.com>
    user visible changes:
    * curl DL_INSTRUCTIONS_TYPE: either config_file or one_by_one
    * new instl commands:
        ** create_readlinks, creates .readlink files instead of symlink
        ** resolve_readlinks creates symlinks instead of .readlinks file - currentlu used in copy on Mac OS
    * trans command now reads BASE_REV from config file, has new option --config
    * up2s3 command implemented using aws and writes a batch file like all other commands
    * up2s3 command can be used on a range of versions
    * * fixed bad handling of \r\n in info_map files on Windows 

    programmer visible changes:
    * new function SVNItem.walk_items_depth_first, and tests for this function
    * platformSpecificHelper_XXX new functions: rmfile, rmdir, not implemented for windows yet
    * variable BASE_REPO_REV default set to 1 for all commands
    * CONFIG_FILE variable instead to S3_CONFIG_FILE and used by all instlAdmin commands

2013-12-29  0.6.1  Shai Shasag <shai@waves.com>
    * fixed wrong depends calculation.
    * special characters in urls given to curl are now escaped using the %xx convention<|MERGE_RESOLUTION|>--- conflicted
+++ resolved
@@ -8,15 +8,12 @@
     * new field IndexItemRow.direct_sync will help for faster calculation of sync folders
     * new method IndexItemTable.mark_direct_sync_items will set IndexItemRow.direct_sync - not finished!
     * in InstlClient.set_sync_locations_for_active_items removed var_stack.ResolveStrToStr(source) because all sources are already resolved
-<<<<<<< HEAD
+    * fixed and issue with exec command that did not initialize items_table
+    * removed sme redundant code from YamlReader.read_yaml_file
     * new command read-info-map to test read and info man file
     * new method SVNTable.info_map_table.create_indexes() to create the indices after read
     * removed SVNRow.dirFlag so fileFlag index will be more effective for both file and dir searches
     * refactored SVNRow.get_unrequired_paths_where_parent_required from sqlalchemy to sql - needs testing!
-=======
-    * fixed and issue with exec command that did not initialize items_table
-    * removed sme redundant code from YamlReader.read_yaml_file
->>>>>>> 7540f2c9
 
 28/7/2017 1.6.2.5
 
