???? 0.9.13

9/6/2014 0.9.12   Shai Shasag <shai@waves.com>

    user visible changes, admin:
    * Added option to limit stage2svn to specific folders, to save time.
    * up-repo-rev now creates a batch file like all other commands.
    * up-repo-rev does not use boto - depends on aws command line tools.
    * No more usage of AWS keys inside instl or created batch files. All AWS config comes from the ./aws/config file.

    programmer visible changes:
    * New resolve methods for ConfigVarList: resolve, resolve_to_list, replace previous methods: get_str, resolve_string
        get_list.New methods are faster and simpler to unserstand.
    * Tests for new resolve methods.
    * Removed unused member Configvar.__resolving_in_progress, preventing circular resolves is done in ConfigVarList.
    * InstallItem creates it's own var_list.
    * InstallItem pushes it's own var_list to var_stack through 'with' statement.
    * All action lists for an Installitem are taken from var_stack with variable.
    * Intrduced $(A[0]) array style references.
    * up2s3 calls up-repo-rev with --out parameter

<<<<<<< HEAD
    user visible changes, admin:
    * up-repo-rev now creates a batch file like all other commands.
    * up-repo-rev does not use boto - depends on aws command line tools.

=======
>>>>>>> 2e221930
28/5/2014 0.9.11   Shai Shasag <shai@waves.com>
    user visible changes, client:
    * Fixed a problem where index.yaml would not be copied to bookkeeping when syncing to DOK.
    
    programmer visible changes:
    * Copy tools got a new method copy_file_to_file.
    
27/5/2014 0.9.10   Shai Shasag <shai@waves.com>

    user visible changes, client:
    * Removed redundant echo during copy.
    * Fixed: set-exec was not called or caled using the wrong have-info-map file if command was synccopy.

    user visible changes, admin:
    * wtar command: removed previously wtar files if tarring should be preformed.

13/5/2014 0.9.9   Shai Shasag <shai@waves.com>

    user visible changes, client:
    * New line after each folder in copy operations.
    * No redundant cd to folder that has not actions for non copying items.
    * When unwtaring, if .done exists it's date compared to the target file.
    * Compilation time and compiling machine displayed as part of version

    user visible changes, admin:
    * wtar command checks if tared files should be executable and adjust. it's permissions.
    * stage2svn & wtar commands use chflags -R nouchg to remove the Lock flag that might be on files copied from smb server.
    * Changed options for fix-symlinks command, instead of --folder, the folder will be taken from the STAGING_FOLDER given in the --config-file option. Also --svn was deleted as it was never used.
    * wtar command: before wtaring, check and fix permissions for all that is being tarred.

    programmer visible changes:
    * New method InstlItem.all_action_list, returns a list of all actions for an item (before, after, folder_in, folder_out, copy_in, copy_out) intended so the total number of actions for item can be known.
    * New methods for InstlAdmin: is_file_exec, should_file_be_exec to deal with executable bits in the staging folder.
    * Removed unused methods of InstlInstanceSync_url: create_unwtar_instructions_for_item, create_checksum_instructions_for_item, these already have their own instl command.
    * New platformHelper method chmod: implemented for Linux and Mac only. make_executable is now implemented using chmod.
    * New platfromHelper method: unlock, Remove the system's read-only flag, implemented for Mac only.
    * New internal variables, created during compilation: __COMPILATION_TIME__, __SOCKET_HOSTNAME__, __PLATFORM_NODE__

11/5/2014 0.9.8   Shai Shasag <shai@waves.com>

    user visible changes, client:
    * Made progress messages more suitable for display in Central.
    * actions output messages changed to "pre-install step" "post-install step",  "pre-copy step", "post-copy step"
    * Improved help texts.
    * New help topic 'defaults' will display default variables and their values.
    * Copy instructions are performed from top folder down.
    * During copy all target folders are created before any other action, so to avoid dependency order problems such as creating links between folders

    user visible changes, admin:
    Added variables PUBLIC_KEY_FILE, PRIVATE_KEY_FILE to defaults file InstlAdmin.yaml.

    programmer visible changes:
    * Copy now sorts the install_items_by_target_folder list.

4/5/2014 0.9.7   Shai Shasag <shai@waves.com>

    user visible changes, client:
    * Display if checksum fails for a file, output expected and found checksums.

    user visible changes, admin:
    * Fixed a problem where softlinks would be followed during wtar.
    * Added progress report to fix-symlinks
    * Added progress report to stage2svn
    * Command up-repo-rev: added the option to up load only the repo rev file with the number at it's tail, not the official one. The option in called --just-with-number.
    * Command up2s3: Now uploads the numbers repo-rev file using the new option --just-with-num of command up-repo-rev.
    * Command file-props:
          - The command did not actually work until now, just printed what should have been done - now it works.
          - file svn-proplist-for-fix-props.txt is created for reference.

29/4/2014 0.9.6   Shai Shasag <shai@waves.com>


    user visible changes, client:
    * new initial vars defined in main: __USRER_ID__, __GROUP_ID__ record the user and group when instl was called. Useful for usaing in the produced script, when called as sudo, to set permissions to the original owner.
    * New variable from main.yaml: MKDIR_CMD to be able to call from index and mkdir command defined by instl. In this case on Mac MKDIR_CMD expands to mkdir_with_owner.
    * Copy now calls mkdir_with_owner on Mac so to properly set owner and permissions for created folders.
    * Copy scripts on Mac get a function mkdir_with_owner so to properly set owner and permissions for created folders.
    * new method PlatformSpecificHelperBase.mkdir_with_owner defaults to PlatformSpecificHelperBase.mkdir, implemented on Mac to call locally defined mkdir_with_owner.


27/4/2014 0.9.5  Shai Shasag <shai@waves.com>

    user visible changes, client:
    * Improved support for syncing from perforce.
    * Logging of echo messages from batch files by using new variable ECHO_LOG_FILE. (Mac)
    * added --group --owner to rsync commands - should preserve user/group when copying under sudo.

    programmer visible changes:
    * New type of defaults file by repo type, i.e. P4.yaml, URL.yaml. Currently added P4.yaml to defaults folder.
    * New utility function: P4GetPathFromDepotPath to get teh local disk path from p4 depot path.
    * Usage of $(LOCAL_REPO_SOURCES_DIR) instead of $(LOCAL_REPO_SYNC_DIR)/$(SOURCE_PREFIX) - because p4 does not need SOURCE_PREFIX.
    * new variable: ECHO_LOG_FILE. If defined all echos from batch file will be teeed to this file. (Mac).    user visible changes, admin:
    * new method  configVarList.defined returns true if a value is defined and has none empty value. So calling with a variable name who's value consists of an empty string will return False.

16/4/2014 0.9.4  Shai Shasag <shai@waves.com>

    user visible changes, client:
    * Added new actions types for install items: copy_in, copy_out.
    * Added  copy_in actions for Au regi utility

    programmer visible changes:
    * new method accumulate_unique_actions to replace repeating code.


8/4/2014 0.9.3 Shai Shasag <shai@waves.com>

    user visible changes, client:
    * Streamlined logging. Removed many redundant messages added some useful others.
    * Fixed: Executable files on Mac would not get executable bit.

    user visible changes, admin:
    * New command set_exec, sets executable bit for files marked as fx in info_map.txt

    programmer visible changes:
    * SVNItem.num_subs_in_tree has new parameter: predicate this can be used to filter the number of files, defaults to True so previous behaviour remains.

6/4/2014 0.9.2  Shai Shasag <shai@waves.com>

    user visible changes, client:
    * Fix --run where path to batch has spaces in name (Windows).

3/4/2014 0.9.1  Shai Shasag <shai@waves.com>

    user visible changes, client:
    * Fixed exception when trying to read public key file.

30/3/2014 0.9.0  Shai Shasag <shai@waves.com>

    user visible changes, client:
    * interactive command eval renamed python.
    * New interactive command: resolve, will resolve variables in a string.

    user visible changes, admin:

    programmer visible changes:
    * Removed variable __CHECKOUT_FOLDER__, it is totaly replaced by $(ROOT_LINKS_FOLDER_REPO)/Base.
    * Moved pyinstaller build scripts to inside the instl repository
    * PUBLIC_KEY is read from  PUBLIC_KEY_FILE and PUBLIC_KEY_FILE is searched with search paths in read_include_node and in init_sync_vars.
    
13/3/2014 0.8.10  Shai Shasag <shai@waves.com>

    user visible changes, client:
    * Main feature: support for Windows XP.
    * Fixed: COPY_TOOL set to xcopy was ignored (WinXP).
    * Solved weird problems with xcopy. The /EXCLUDE option of xcopy cannot except a file with space it's path,
        nor will it except a quoted path. So the excludes file is copied to each and every target folder
        during the copy stage.
    * Fixed: when compiled raised exceptions would not cause exit code > 0 (Windows).
    * Fixed: Redundant messages when checksum fails.
    * Shorter max time for curl since now no file is > 5MB.
    * Fixed a bug in function need_to_download_file where True was always returned. This caused already downloaded files
        to be redownloaded if some situations.
    * PARALLEL_SYNC: 32 - new default

    user visible changes, admin:
    * More concise messages for create-links and up2s3

    programmer visible changes:
    * Moved the initialization of copytool to after reading the main yaml file.
    * Fixed: Some inconsitancies in CopyTool_win_xcopy commands.
    * New variables: XCOPY_EXCLUDE_FILE_NAME, XCOPY_EXCLUDE_FILE_PATH to overcome xcopy limitations.
    * New copy tools methods begin_copy_folder, end_copy_folder  to overcome xcopy limitations.
    * Changes to variable names:
         LOCAL_SYNC_DIR now always refers to the to top level sync dirs - above repo sync dir.
         LOCAL_REPO_SYNC_DIR - new - defaults to $(LOCAL_SYNC_DIR)/$(REPO_NAME), e.g. /Users/shai/Library/Caches/Waves Audio/instl/instl.waves.com/V9_test
         SOURCE_PREFIX - new - defaults to $(TARGET_OS)
         LOCAL_BOOKKEEPING_PATH - renamed LOCAL_REPO_BOOKKEEPING_DIR
         REPO_REV_LOCAL_BOOKKEEPING_PATH - renamed LOCAL_REPO_REV_BOOKKEEPING_DIR
         LOCAL_REPO_SOURCES_DIR - removed - use $(LOCAL_REPO_SYNC_DIR)/$(SOURCE_PREFIX) instead
         SYNC_TRAGET_OS_URL - removed - replaced by $(SYNC_BASE_URL)/$(TARGET_OS)
    * Due to variable changed method InstlClient.init_copy_vars is empty now.
    * functions main_url_item now return parseResult.netloc OR parseResult.path not both

5/3/2014 0.8.9 Shai Shasag <shai@waves.com>

    user visible changes, client:
    * create-folders, unwtar and check-checksum are now done as internal instl commands instead of relying on external utilities.
    * During unwtar if .wtar.aa file is joined, .wtar.done file is removed.
    * New command create-folders will create folders for sync according to the to_sync_info_map.txt.
    * New command check-checksum will check checksums according to the to_sync_info_map.txt.
    * InstlMisc commands report execution time.
    * Windows: robocopy copy_dir_to_dir has /PURGE parameter so that redundant files in the target will be removed.
    * Mac: rsync copy_dir_to_dir has --delete parameter so that redundant files in the target will be removed.

    user visible changes, admin:
    * Creation of .txt files for all files in instl directory was moved from up2s3 command to create-links command.
    * up2s3 will upload up to the latest repo revision and not up to BASE_REPO_REV.
    * Options --start-progress and --total-progress become optional (for commands that accept them). Not supplying means there will be no progress report.
    * InstlMisc commands can report progress, some do it with staccato.

    programmer visible changes:
    * platformHelper renamed platform_helper everywhere.
    * New method InstlAdmin.get_last_repo_rev.
    * init_from_cmd_line_options can now assign defaults to options that were not specifed on the command line.
    * InstlMisc commands can now report progress by using --start-progress and --total-progress command line options.
    * PlatformSpecificHelperBase.check_checksum renamed check_checksum_for_file.
    * New method PlatformSpecificHelperBase.check_checksum_for_folder
    * PlatformSpecificHelperBase.unwtar renamed unwtar_file.
    * Method PlatformSpecificHelperBase.unwtar_current_folder, with added exit_if_error for windows.

4/3/2014 0.8.8 Shai Shasag <shai@waves.com>

    user visible changes, client:
    * Fixed a problem where files created when instl runs under sudo,
        could not be re-written under regular user.
    * unwtar command added - replaced individual batch file unwtar commands with inst unwtar.
    * Big files above 5MB will be wtared and split into chuncks is the result wtar if is larger than 5MB.
    * New variable: COPY_IGNORE_PATTERNS instead of hard coded in the copy producing code.
    * sync command will report the number of files to sync.

    programmer visible changes:
    * os.umask(0) is called first thing.
    * batch file creation does chmod(777).
    * New method PlatformSpecificHelperBase.unwtar_current_folder.
    * Fixed: instl would not create a correct call for itself (e.g. instl unwtar) when running uncompiled on windows.

26/2/2014 0.8.7 Shai Shasag <shai@waves.com>

    user visible changes, client:
    * When using --run and script fails, exit code is passed correctly.
    * Proper downloading for all possible required items when target_os != current_os (offline sync).
    * Fixed: When running compiled instl in interactive mode exception was raised when instlClient and instlAdmin
        defined the same const values.
    * Better message if checking signature of a downloaded file fails.

    programmer visible changes:
    * init_download_tool method added to platformHelper so that the dl_tool can be initialized after the yaml files were read.
    * New defaults in main.yaml: Win_ALL_OS_NAMES, Mac_ALL_OS_NAMES.
    * Correct list of target OS names is produced in case TARGET_OS != CURRENT_OS.
    * Calling add_const_config_variable twice will not raise exception if the new and previous values are identical.

24/2/2014 0.8.6 Shai Shasag <shai@waves.com>

    user visible changes, client:
    * ACCEPTABLE_YAML_DOC_TAGS from main.yaml was missing from th ecompiled version.
    * version command will add "(not compiled)" if instl is running though python interpreter.
    * New var: __INSTL_COMPILED__ set to True is instl was compiled and False is running though python interpreter.

    user visible changes, admin:
    * fix props:    write svn info to file for debugging and reference. But go one folder up so not to be in the svn repo.

    programmer visible changes:
    * augmentedYaml when running as __main__ can open urls.
    * platformHelper's copy tool is now initialized early so it can be used by InstlInstanceBase.
    * check_prerequisite_var_existence put to good use.
    * copy field added to cached includes, specifying where to copy the file.
    * new batchAccum sections post-sync, post-copy.
    * platformHelper's copy_file_to_file can create a hard link on Mac/linux.

19/2/2014 0.8.5 Shai Shasag <shai@waves.com>

    user visible changes, client:
    * Fixed many sync bugs especialy on Windows.
    * New automatic installation items:
        __ALL_ITEMS_IID__:  all the iids from the index
        __ALL_GUIDS_IID__: all the iids from the index that have guids.
    * Fixed a bug where depend on a guid would not register as depend.
    * Time reporting on exit with error on Mac.
    * Download max-time, connect-timeout and retry have all been increased.
    * More precise, and less verbose, progress messages. No fake progress message when there's nothing to be done.
    * More precise decision when to untar existing wtar files.
    * New Yaml variable: LAST_PROGRESS, set the number of progress items to start with, so two batch files can have
        consecutive progress reports. Defaults to 0.
    * After creating a batch file, the full path to file is printed and the number of progress items.
        This number can be passed to the next invocation of instl as LAST_PROGRESS variable.
    * curl will print "Progress ... of ...;" at the beginning of each report line, to allow the invoker of
        the batch file to track progress even in the absent of absolute numbers.
    * New include style:
        url: $(INDEX_URL)
        checksum: $(INDEX_CHECKSUM)
        sig: $(INDEX_SIG)
        This will cache the file and use the local copy if it matches signature and checksum.
    * Sync command adds __NUM_FILES_TO_DOWNLOAD__ variable with the number of files to download.
    * New yaml doc type !define_const - will create const variables and will not except __include__'s.
    * curl config files and file with list of curl commands are written to a folder named "curl".
        This will avoid clutter in the sync folder and make deleting easier.
    * No more DL_INSTRUCTIONS_TYPE, always use config file. To do non parallel download set PARALLEL_SYNC: 1.
    * Variables ending with _PATH or _DIR will have their value go through os.path.normpath - for proper paths on Windows.
    * New variable: __READ_YAML_FILES__ will list all yaml files that were read.
    * Fixed on Windows: PlatformSpecificHelperWin.touch implemented correctly.

    programmer visible changes:
    * New utils function: safe_remove_file, removes a file and does not complain if file does not exist.
    * New utils function: make_one_list, takes a bunch of things and returns them as a long flat list.
    * New PlatformSpecificHelperBase function progress_staccato, issues a progress message only after a predefined number of requests.
    * New param to PlatformSpecificHelperBase function progress, num_items, can be used to increase the number of total progress items not just by one.
    * New PlatformSpecificHelperBase functions: pushd, popd. They do same as they do on the command line.
    * New PlatformSpecificHelperBase function: touch. Does same as it does on the command line.
    * Mac: exit is done by a function that catches the EXIT trap os that all final instructions are performed even on error.
    * Untaring writes a stamp file when finished corectly. Will prevent redundant re-untar.
    * New BatchAccumulator function __len__, returns the total assignments and instrauction lines.
    * parallel_run.py: plain exit() did not work in compiled code, replaced with sys.exit().
    * got rid of redundant __ALLOWED_COMMANDS__ variable and checking.
    * instlInstanceBase.get_default_sync_dir overhaul  - will use $() variables and will need resolving.
    * Fixed ConfigVar.__str__ so values appear before description.
    * Removed redundant imports from helpHelper.py.
    * Refactored InstlClient to work with standard do_ ... functions for commands.
    * InstlClient.installState is now a member.
    * InstlClient.init_copy_vars moved from instlInstanceBase.
    * Many default variables read from files instead of being hard coded.
    * Added default files for all instl (main.yaml) and for specific classes (instlAdmin, InstlClient).
    * Fix on Windows: Hard coded path replaced by $(CHECKSUM_TOOL_PATH) check_checksum_for_file.
    * CopyTool_win_robocopy, CopyTool_win_xcopy, PlatformSpecificHelperWin will call os.path.normpath on parameters containing paths.


13/2/2015 0.8.4 Shai Shasag <shai@waves.com>

    user visible changes, client:
    * Fixed: on windows files with '&' in name would not pass checksum check.
    * All curl downloads are performed though instl own parallel-run command.

    user visible changes, admin:
    * platfotmSpecificHelper methods svn_add_item, svn_remove_item use $(SVN_CLIENT_PATH) instead of plain svn.
    * overhual to do_up2s3, loop on relavent revisions instead of exiating folders.
    * overhual to do_fix_props, make it less verbose and better messages.
    * svn2stage, stage2svn will not use rsync link_dest, because it confuses svn.

    programmer visible changes:
    * New function for windows dos_escape, escapes the & character with ^&

11/2/2014 0.8.3 Shai Shasag <shai@waves.com>

    user visible changes, client:
    * curl connect-timeout = 3 instead of 60
    * improved reporting on config file curl downloads.
    * Fixed: empty config files were created if the number of files to download was smaller than the number of config files. Now each config file will have at least 4 urls.
    * curl: shorter connect-time - 3 sec.
    * curl: shorter max-time - 60sec.
    * curl: three retries
    * create_prefix_instructions_for_item_config_file checks if folder exists before issuing mkdir.
    * sync command: Hack to force untaring of .wtar files by forcing them to be downloaded again.
    * create_config_files will return empty list if there were no files to download.
    * Windows 7za untaring got a -bd flag to reduce verbosity.
    * Windows: errorlevel checking on 7za untaring.
    * Windows: 7za untaring redirect stderr to NUL, because 7za trash-talks no error messages to stderr.

    user visible changes, admin:
    * New command: verify-index, helps admin find problems in index and info map.

    programmer visible changes:
    * quoteme_single, quoteme_double moved to utils for all to enjoy.
    * member install_definitions_index, method read_index, moved to InstlInstanceBase so instlAdmin can also use them.
    * InstallItem.add_source also adds the type for the source (!file, !dir, et...)

10/2/2014 0.8.2  Shai Shasag <shai@waves.com>
    
    user visible changes, client:
    * Fixed wrong relative path created for create-links command.
    * Added time measurements to batch file produces for windows.
    * Removed redundant quotes from echo messages on windows.
    * Added DownloadTool_win_curl in one-by-one and config-file modes.
    * Added progress message to pre and post parallel sync actions.
    * Windows: Added checking of 7za return value and goto exit if > 0
    * Windows: Divert 7za stderr message to NUL since non-error messages are directed to stderr by 7za.

    user visible changes, admin:
    * usage of $(SVN_CLIENT_PATH) instead of svn in all adming commands.
    * Fixed: fix-props output batch file was not written to the current folder.
    * Fixed wrong relative path created for create-links command.

    programmer visible changes:
    * Creation of PlatformSpecificHelper moved to do_command so it can take to consideration settings from the yaml file.

3/2/2014 0.8.1 Shai Shasag <shai@waves.com>

    user visible changes, client:
    * Little faster sync/copy/syncopy due to optimiztions in SVNItem.
    * Fixed copy_dir_to_dir on Mac that did not create hard links
    * Fixed new_item_at_path that did not create the have map correctly

    user visible changes, admin:
    * New command: create-repo-rev-file, to separate repo rev file creation and uploading.
    * command up-repo-rev only uploads the already created repo rev file.
    * type fixed REPO_REV_FILE_VARS instead of REPO_REV_FILE_VARAIBLES

    programmer visible changes:
    * some rearranging of parser creation, and removed redundant members from CommandLineOptions
    * moved the discovery of info_map's file type to svnTree.py
    * added ConfigVar.resolved_num to help track which var is used in which command.
    * PlatformSpecificHelper's var_assign got new param: comment
    * Many optimizations to SVNItem code.
    * Using cStringIO instead of StringIO.
    * Test files for SVNTree test will be produced without comments, also changed the reference file.
    * added tests for test_platformSpecificHelper not finished yet.
    * copy_tool.copy_file_to_dir accepts bool for link_dest and should figure the destination.
    * info_map write files accept a comments param.
    * safe_makedirs will return the dir it made.

29/1/2014 0.8.0 Shai Shasag <shai@waves.com>

    Main 0.8.0 features:
    * Create and check signature for info_map.txt file

    user visible changes, client:
    * using STAGING_FOLDER, SVN_CHECKOUT_FOLDER, SVN_CLIENT_PATH, DOWNLOAD_TOOL_PATH, CHECKSUM_TOOL_PATH instead of __STAGING_FOLDER__ , __SVN_FOLDER__, __RESOLVED_SVN_CLIENT_PATH__, __RESOLVED_DOWNLOAD_TOOL_PATH__, __RESOLVED_CHECKSUM_TOOL_PATH__
    * wtar files are expanded during sync not during copy
    * Fixed unwtar for Windows
    * InstlInstanceSync_url.read_remote_info_map checks signature against public key.
    * If file to download is already present, no not check checksum in batch file.    user visible changes, client:
    * option --config_file renamed --config-file, for easy typing experience
    * added some missing command help text.

    user visible changes, admin:
    * New command svn2stage, to prepare folders for entering changes
    * New command wtar, to proparly tar what needs to be tared
    * New command createkeys
    * up_repo_rev calculates sig for info_map.txt if INFO_MAP_SIG is defined in config file.
    * New command make-sig creates sha1 checksum and rsa signature for a file, needs private key.
    * New command check-sig checks sha1 checksum and rsa signature for a file, needs public key.
    * command up_repo_rev renamed up-repo-rev, for easy typing experience
    * command fix_props renamed fix-props, for easy typing experience
    * command fix_symlinks renamed fix-symlinks, for easy typing experience
    * command createlinks renamed create-links, for easy typing experience.
    * command createkeys renamed create-rsa-keys, for easy typing experience and more fitting name.
    * PUBLIC_KEY variable is created by reading PUBLIC_KEY_FILE, unless it's already defined.
    * PRIVATE_KEY variable is created by reading PRIVATE_KEY_FILE, unless it's already defined.
    * repo rev file will be saved with $(REPO_REV) appended to the name.
        Will be uploaded twice with and without the $(REPO_REV) in name.

    programmer visible changes:
    * New method for PlatformSpecificHelperBase & derivatives: tar/untar
    * Implemented rmdir, rmfile for Windows
    * removed checks for __ALLOWED_COMMANDS__, this functionality is already covered by getattr(self, "do_"+the_command)
    * @func_log_wrapper removed from all functions. It interfered with PyCharm debugging.
    * instlInstance replaced with instlObj to make lines shorter.
    * download_from_file_or_url function: added params for checking signature with public key.
    * prevent variables INFO_MAP_SIG, PUBLIC_KEY from being written to batch file.
    * started checking of info_map.txt when downloading.
    * many new checksum and signature functions.
    * rearranged instl_help.yaml commands in alphabetical order.
    * download_from_file_or_url can check signature or checksum if they are given.
    * command createlinks renamed create-links, for easy typing experience.
    * command createkeys renamed create-rsa-keys, for easy typing experience and more fitting name.
    * parser returns the name of all possible commands.
    * fixed bugs in check_buffer_signature_or_checksum
    * removed redundant double check for info_map file existence in read_remote_info_map

26/1/2014 0.7.2  Shai Shasag <shai@waves.com>

    user visible changes, client:
     * Fixed exception handling and output to stderr.
        Now all "bad" output should go to stderr. Errorlevel should be proearly set.

23/1/2014 0.7.1 Shai Shasag <shai@waves.com>

    user visible changes, client:
    * progress report for folder actions
    * SET_ICON_TOOL_PATH instead of SET_ICON_PATH
    * better progress report for svn sync

23/1/2014 0.7.0 Shai Shasag <shai@waves.com>

     Main 0.7.0 features:
    * Check checksum of files after download.
    * Conditional document tags in yaml (see below)

    user visible changes, client:
    * Windows: wget gets --quite option
    * Windows: Running mkdir only if path does not exist
    * Removed the --state option, it was not working.
    * Removed the commands 'alias', 'shortcut' and 'fix_icon' , they were not used.
    * New help system: Usage: instl help command
    * Mac and Linux: "#!/usr/bin/env bash" instead of "#!/bin/sh" to be the shebang
    * Mac: Time measurement reporting in batch files
    * Checksum checking code
    * Windows: exit_if_error is added after most created batch file lines
    * All Mac & Linux rm commands generated by code were added the -f flags
    * Check for existance of file and it's checksum before issuing a sync command.
        Should be useful if sync was stopped half-way
    * Conditional document tags in yaml. Variable ACCEPTABLE_YAML_DOC_TAGS can specify additional doc tags that should start with index or define.
        Example:
            ACCEPTABLE_YAML_DOC_TAGS: define_$(TARGET_OS)
            Would later read sections starting with !define_Win - if Win is the target os.
    * Fixed bugs in interactive mode list command.
    * name of batch file is printed after it is written
    * variable TARGET_OS_SECOND_NAME defaults to os_second_name
    * Fixed list guid in interactive mode
    * Variable SEARCH_PATHS enables so set search paths in the yaml file.
    * improved reporting of bad checksum on windows.
    * Windows: robocopy might exit with error even if there are no errors. So error checking for robocopy is now level dependent.
    * resolve_defined_paths: SEARCH_PATHS, PATHS_TO_RESOLVE
    * sync message outputs the url for each file

    Changes to V9_test repository that do not effect code
    * 7ZA_CLIENT_PATH renamed WTAR_OPENER_TOOL_PATH, the 7 probably caused problems on windows
    * All Mac rm commands in index were added the -f flags
    * DOWNLOAD_TOOL_PATH moved to index.yaml
    * Mac:Setting of .framewoks to be bundles is now done by a new version of setIcon.
    * CURRENT_OS_NAMES renamed __CURRENT_OS_NAMES__

    user visible changes, admin:
    * New command stage2svn
    * Exception is thrown if unknown admin command is called
    * up_repo_rev now accepts only one option: --config_file, repo_rev file to upload is
        created on the fly.
    * Changed fix_props command to read information from config file.
    * trans command new option --base-repo-rev instead of --config-file that supplied the value before
    * createlinks will remove the up2s3 stamp file - if there is any
    * up2s4 will upload .txt versions of .yaml|info|props files in the instl folder
        so these files can be displayed in a browser.
    * ROOT_LINKS_FOLDER renamed ROOT_LINKS_FOLDER_REPO. ROOT_LINKS_FOLDER will point to the links folder above all repositories
    * repo_rev file is saved to "$(ROOT_LINKS_FOLDER)/admin"
    * Adjusted createlinks to work on local path urls

    programmer visible changes:
    * Copy tools now accept a list of ignores and don't just assume .svn and *.symlink should be ignored
    * CopyToolMacRsync and CopyToolLinuxRsync now inherit from common CopyToolRsync
    * quoteme function is now quoteme_double and a new function is born: quoteme_single
    * Improved ConfigVarList.repr_for_yaml: added option not to write comments, add !define tag to document.
    * Reorganised instl command line parser
    * Data files (currently inst_help.yaml) can be accessed from instl when it's compiled.
        Using the new function get_data_folder()
    * Removed unused functions do_create_readlinks & do_resolve_readlinks as they are now
        incorporated into fix_symlinks.
    * Read/Write of info files can handle checksum field for files. All formats info/text/yaml
    * Fixed: --run option was required for trans command, although run is not relevant for this command.
    * Function renames: create_download_file_to_file_command -> download_url_to_file
                        create_download_from_config_file -> download_from_config_file
                        add_dl -> add_download_url
    * CopyTool classes and DownloadTool classes have platformHelper member,
        initialized in super, and so now all such classes have __init__ methods
    * ConfigVarList.is_resolved checks is a string has no $() references
    * Added data folder to search paths, removed the instl executable which was not usefull since it's a file.
    * file read for checksum using "rb" for Windows' sake.
    * download_from_file_or_url writes with "wb" for windows' sake.
    * option to redirect robocopy log to instl log - currently only from code not for variables.

9/1/2014 0.6.5  Shai Shasag <shai@waves.com>

    user visible changes, client:
    * Windows: improved batch file creation: @echo off
    * create_variables_assignment now always writes all internal variables, even in debug mode.
    * Output files on Linux and Mac get "set -e" so the fail if any sub-commands fails.

    user visible changes, admin:
    * added fix_symlinks command to replace symlinks with .symlink files. Worls only on Mac.
    * changed behaviour of create_links and up2s3 to be responsible for the whole links folder
        and to figure out want needs to be copied and what needs to be uploaded.
        --revision command line option is not available any more.
    * added fix_props command to add/remove inappropriate properties in the svn repository.
    * stamp file for createlinks and up2s3 will contain the base_repo_rev.
        So if repo_rev changes, new links will be created and uploaded.

    programmer visible changes:
    * Variable ROOT_VERSION_NAME changed to REPO_NAME
    * fixed: ConstConfigVar cannot refer to an inherited member that begin with __.
        So the getter function is called instead.
    * platformSpecificHelper rmdir method accepts new parameter 'recursive'
        when True enables the deletion of non-empty directories.
    * SVNTopItem new method min_max_rev, returns the minimal and maximal last_rev
        of it's sub-items.
    * CONFIG_FILE renamed __CONFIG_FILE__ because it's an internal variable.
    * __CONFIG_FILE__ is resolved and value assigned to __CONFIG_FILE_PATH__.
    * Config file is read once for all commands.
    * added props member to SVNItem to hold properties that are not executable or special (symlink)
    * Rearranged instlAdmin.py to deduce the name of the method to run from the command name
        ("fix_symlinks" -> do_fix_symlinks()))
    * fixed typos and redundant lines in progress report.     user visible changes:

2/1/2014 0.6.4  Shai Shasag <shai@waves.com>
    user visible changes:
    * instl version command works.
    * produced files get remark with the version of instl that created them.
    * sync one_by_one produces meaningfull progress report.
    * Windows: can download files with spaces in their name, such as "WaveShell-DAE 9.2.dpm".

    programmer visible changes:
    * Windows: urls need to escape spaces as %20, but windows batch files already
        escape '%' characters so use urllib.quote to escape spaces and then change
        %20 to %%20.

2/1/2014 0.6.3  Shai Shasag <shai@waves.com>
    * recompiled 0.6.3 for windows because the file instMisc.py was missing from previous
        compilation.

1/1/2014 0.6.3  Shai Shasag <shai@waves.com>
    user visible changes:
    * Printing exceptions with traceback and returning proper exit code in case of failure
    * Renamed GET_URL_CLIENT_PATH to DOWNLOAD_TOOL_PATH
    * Removed unecessary indentation in svn output files
    * Fixed get_install_instructions_prefix for Mac - #!/bin/sh returned first
    * No resolving of readlink files. Temporary until we fiind a coherent method of handling symlinks
    * produced batch files on windows return to the orignal starting dir

    programmer visible changes:
    * Raising exception if REPRO_TYPE is not defined for sync command
    * Raising exceptions in instl.main (handled and unhandled)
    * DOWNLOAD_TOOL_PATH used as variable in download tools
    * Added return_original_if_not_found to instlInstance.search_paths_helper.find_file_with_search_paths
    * import urllib in platformSpecificHelper_Win
    * Normalized paths for windows, so they always have \. Since some DOS commands cannot handle /

2013-12-30 0.6.2  Shai Shasag <shai@waves.com>
    user visible changes:
    * curl DL_INSTRUCTIONS_TYPE: either config_file or one_by_one
    * new instl commands:
        ** create_readlinks, creates .readlink files instead of symlink
        ** resolve_readlinks creates symlinks instead of .readlinks file - currentlu used in copy on Mac OS
    * trans command now reads BASE_REV from config file, has new option --config
    * up2s3 command implemented using aws and writes a batch file like all other commands
    * up2s3 command can be used on a range of versions
    * * fixed bad handling of \r\n in info_map files on Windows 

    programmer visible changes:
    * new function SVNItem.walk_items_depth_first, and tests for this function
    * platformSpecificHelper_XXX new functions: rmfile, rmdir, not implemented for windows yet
    * variable BASE_REPO_REV default set to 1 for all commands
    * CONFIG_FILE variable instead to S3_CONFIG_FILE and used by all instlAdmin commands

2013-12-29  0.6.1  Shai Shasag <shai@waves.com>
    * fixed wrong depends calculation.
    * special characters in urls given to curl are now escaped using the %xx convention<|MERGE_RESOLUTION|>--- conflicted
+++ resolved
@@ -19,13 +19,6 @@
     * Intrduced $(A[0]) array style references.
     * up2s3 calls up-repo-rev with --out parameter
 
-<<<<<<< HEAD
-    user visible changes, admin:
-    * up-repo-rev now creates a batch file like all other commands.
-    * up-repo-rev does not use boto - depends on aws command line tools.
-
-=======
->>>>>>> 2e221930
 28/5/2014 0.9.11   Shai Shasag <shai@waves.com>
     user visible changes, client:
     * Fixed a problem where index.yaml would not be copied to bookkeeping when syncing to DOK.
