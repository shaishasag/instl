--- conflicted
+++ resolved
@@ -1,4 +1,3 @@
-<<<<<<< HEAD
 23/3/2017 1.4.1.0
 
     user visible changes client:
@@ -8,7 +7,7 @@
     * create_remove_previous_sources_instructions_for_target_folder takes care of removing previous_sources
     * InstlClient.no_copy_items_by_sync_folder renamed no_copy_iids_by_sync_folder, values are now pre-sorted
     * InstlClient.all_items_by_target_folder renamed all_iids_by_target_folder, values are now pre-sorted
-=======
+
 22/3/2017 1.4.0.3
 
     user visible changes client:
@@ -16,7 +15,6 @@
 
     programmer visible changes:
     * read_item_details_from_node: changed to handle cases of illegal yaml with maps the have keys with same name
->>>>>>> 5f5a7209
 
 21/3/2017 1.4.0.2
 
