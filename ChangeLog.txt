???? 0.9.3

    user visible changes, client:
    * Streamlined logging. Removed many redundant messages added some useful others.
<<<<<<< HEAD

=======
    * Fixed: Executable files on Mac would not get executable bit.

    user visible changes, admin:
    * New command set_exec, sets executable bit for files marked as fx in info_map.txt

    programmer visible changes:
    * SVNItem.num_subs_in_tree has new parameter: predicate this can be used to filter the number of files, defaults to True so previous behaviour remains.
>>>>>>> a763bb8f

6/4/2014 0.9.2  Shai Shasag <shai@waves.com>

    user visible changes, client:
    * Fix --run where path to batch has spaces in name (Windows).

3/4/2014 0.9.1  Shai Shasag <shai@waves.com>

    user visible changes, client:
    * Fixed exception when trying to read public key file.

30/3/2014 0.9.0  Shai Shasag <shai@waves.com>

    user visible changes, client:
    * interactive command eval renamed python.
    * New interactive command: resolve, will resolve variables in a string.

    user visible changes, admin:

    programmer visible changes:
    * Removed variable __CHECKOUT_FOLDER__, it is totaly replaced by $(ROOT_LINKS_FOLDER_REPO)/Base.
    * Moved pyinstaller build scripts to inside the instl repository
    * PUBLIC_KEY is read from  PUBLIC_KEY_FILE and PUBLIC_KEY_FILE is searched with search paths in read_include_node and in init_sync_vars.
    
13/3/2014 0.8.10  Shai Shasag <shai@waves.com>

    user visible changes, client:
    * Main feature: support for Windows XP.
    * Fixed: COPY_TOOL set to xcopy was ignored (WinXP).
    * Solved weird problems with xcopy. The /EXCLUDE option of xcopy cannot except a file with space it's path,
        nor will it except a quoted path. So the excludes file is copied to each and every target folder
        during the copy stage.
    * Fixed: when compiled raised exceptions would not cause exit code > 0 (Windows).
    * Fixed: Redundant messages when checksum fails.
    * Shorter max time for curl since now no file is > 5MB.
    * Fixed a bug in function need_to_download_file where True was always returned. This caused already downloaded files
        to be redownloaded if some situations.
    * PARALLEL_SYNC: 32 - new default

    user visible changes, admin:
    * More concise messages for create-links and up2s3

    programmer visible changes:
    * Moved the initialization of copytool to after reading the main yaml file.
    * Fixed: Some inconsitancies in CopyTool_win_xcopy commands.
    * New variables: XCOPY_EXCLUDE_FILE_NAME, XCOPY_EXCLUDE_FILE_PATH to overcome xcopy limitations.
    * New copy tools methods begin_copy_folder, end_copy_folder  to overcome xcopy limitations.
    * Changes to variable names:
         LOCAL_SYNC_DIR now always refers to the to top level sync dirs - above repo sync dir.
         LOCAL_REPO_SYNC_DIR - new - defaults to $(LOCAL_SYNC_DIR)/$(REPO_NAME), e.g. /Users/shai/Library/Caches/Waves Audio/instl/instl.waves.com/V9_test
         SOURCE_PREFIX - new - defaults to $(TARGET_OS)
         LOCAL_BOOKKEEPING_PATH - renamed LOCAL_REPO_BOOKKEEPING_DIR
         REPO_REV_LOCAL_BOOKKEEPING_PATH - renamed LOCAL_REPO_REV_BOOKKEEPING_DIR
         LOCAL_REPO_SOURCES_DIR - removed - use $(LOCAL_REPO_SYNC_DIR)/$(SOURCE_PREFIX) instead
         SYNC_TRAGET_OS_URL - removed - replaced by $(SYNC_BASE_URL)/$(TARGET_OS)
    * Due to variable changed method InstlClient.init_copy_vars is empty now.
    * functions main_url_item now return parseResult.netloc OR parseResult.path not both

5/3/2014 0.8.9 Shai Shasag <shai@waves.com>

    user visible changes, client:
    * create-folders, unwtar and check-checksum are now done as internal instl commands instead of relying on external utilities.
    * During unwtar if .wtar.aa file is joined, .wtar.done file is removed.
    * New command create-folders will create folders for sync according to the to_sync_info_map.txt.
    * New command check-checksum will check checksums according to the to_sync_info_map.txt.
    * InstlMisc commands report execution time.
    * Windows: robocopy copy_dir_to_dir has /PURGE parameter so that redundant files in the target will be removed.
    * Mac: rsync copy_dir_to_dir has --delete parameter so that redundant files in the target will be removed.

    user visible changes, admin:
    * Creation of .txt files for all files in instl directory was moved from up2s3 command to create-links command.
    * up2s3 will upload up to the latest repo revision and not up to BASE_REPO_REV.
    * Options --start-progress and --total-progress become optional (for commands that accept them). Not supplying means there will be no progress report.
    * InstlMisc commands can report progress, some do it with staccato.

    programmer visible changes:
    * platformHelper renamed platform_helper everywhere.
    * New method InstlAdmin.get_last_repo_rev.
    * init_from_cmd_line_options can now assign defaults to options that were not specifed on the command line.
    * InstlMisc commands can now report progress by using --start-progress and --total-progress command line options.
    * PlatformSpecificHelperBase.check_checksum renamed check_checksum_for_file.
    * New method PlatformSpecificHelperBase.check_checksum_for_folder
    * PlatformSpecificHelperBase.unwtar renamed unwtar_file.
    * Method PlatformSpecificHelperBase.unwtar_current_folder, with added exit_if_error for windows.

4/3/2014 0.8.8 Shai Shasag <shai@waves.com>

    user visible changes, client:
    * Fixed a problem where files created when instl runs under sudo,
        could not be re-written under regular user.
    * unwtar command added - replaced individual batch file unwtar commands with inst unwtar.
    * Big files above 5MB will be wtared and split into chuncks is the result wtar if is larger than 5MB.
    * New variable: COPY_IGNORE_PATTERNS instead of hard coded in the copy producing code.
    * sync command will report the number of files to sync.

    programmer visible changes:
    * os.umask(0) is called first thing.
    * batch file creation does chmod(777).
    * New method PlatformSpecificHelperBase.unwtar_current_folder.
    * Fixed: instl would not create a correct call for itself (e.g. instl unwtar) when running uncompiled on windows.

26/2/2014 0.8.7 Shai Shasag <shai@waves.com>

    user visible changes, client:
    * When using --run and script fails, exit code is passed correctly.
    * Proper downloading for all possible required items when target_os != current_os (offline sync).
    * Fixed: When running compiled instl in interactive mode exception was raised when instlClient and instlAdmin
        defined the same const values.
    * Better message if checking signature of a downloaded file fails.

    programmer visible changes:
    * init_download_tool method added to platformHelper so that the dl_tool can be initialized after the yaml files were read.
    * New defaults in main.yaml: Win_ALL_OS_NAMES, Mac_ALL_OS_NAMES.
    * Correct list of target OS names is produced in case TARGET_OS != CURRENT_OS.
    * Calling add_const_config_variable twice will not raise exception if the new and previous values are identical.

24/2/2014 0.8.6 Shai Shasag <shai@waves.com>

    user visible changes, client:
    * ACCEPTABLE_YAML_DOC_TAGS from main.yaml was missing from th ecompiled version.
    * version command will add "(not compiled)" if instl is running though python interpreter.
    * New var: __INSTL_COMPILED__ set to True is instl was compiled and False is running though python interpreter.

    user visible changes, admin:
    * fix props:    write svn info to file for debugging and reference. But go one folder up so not to be in the svn repo.

    programmer visible changes:
    * augmentedYaml when running as __main__ can open urls.
    * platformHelper's copy tool is now initialized early so it can be used by InstlInstanceBase.
    * check_prerequisite_var_existence put to good use.
    * copy field added to cached includes, specifying where to copy the file.
    * new batchAccum sections post-sync, post-copy.
    * platformHelper's copy_file_to_file can create a hard link on Mac/linux.

19/2/2014 0.8.5 Shai Shasag <shai@waves.com>

    user visible changes, client:
    * Fixed many sync bugs especialy on Windows.
    * New automatic installation items:
        __ALL_ITEMS_IID__:  all the iids from the index
        __ALL_GUIDS_IID__: all the iids from the index that have guids.
    * Fixed a bug where depend on a guid would not register as depend.
    * Time reporting on exit with error on Mac.
    * Download max-time, connect-timeout and retry have all been increased.
    * More precise, and less verbose, progress messages. No fake progress message when there's nothing to be done.
    * More precise decision when to untar existing wtar files.
    * New Yaml variable: LAST_PROGRESS, set the number of progress items to start with, so two batch files can have
        consecutive progress reports. Defaults to 0.
    * After creating a batch file, the full path to file is printed and the number of progress items.
        This number can be passed to the next invocation of instl as LAST_PROGRESS variable.
    * curl will print "Progress ... of ...;" at the beginning of each report line, to allow the invoker of
        the batch file to track progress even in the absent of absolute numbers.
    * New include style:
        url: $(INDEX_URL)
        checksum: $(INDEX_CHECKSUM)
        sig: $(INDEX_SIG)
        This will cache the file and use the local copy if it matches signature and checksum.
    * Sync command adds __NUM_FILES_TO_DOWNLOAD__ variable with the number of files to download.
    * New yaml doc type !define_const - will create const variables and will not except __include__'s.
    * curl config files and file with list of curl commands are written to a folder named "curl".
        This will avoid clutter in the sync folder and make deleting easier.
    * No more DL_INSTRUCTIONS_TYPE, always use config file. To do non parallel download set PARALLEL_SYNC: 1.
    * Variables ending with _PATH or _DIR will have their value go through os.path.normpath - for proper paths on Windows.
    * New variable: __READ_YAML_FILES__ will list all yaml files that were read.
    * Fixed on Windows: PlatformSpecificHelperWin.touch implemented correctly.

    programmer visible changes:
    * New utils function: safe_remove_file, removes a file and does not complain if file does not exist.
    * New utils function: make_one_list, takes a bunch of things and returns them as a long flat list.
    * New PlatformSpecificHelperBase function progress_staccato, issues a progress message only after a predefined number of requests.
    * New param to PlatformSpecificHelperBase function progress, num_items, can be used to increase the number of total progress items not just by one.
    * New PlatformSpecificHelperBase functions: pushd, popd. They do same as they do on the command line.
    * New PlatformSpecificHelperBase function: touch. Does same as it does on the command line.
    * Mac: exit is done by a function that catches the EXIT trap os that all final instructions are performed even on error.
    * Untaring writes a stamp file when finished corectly. Will prevent redundant re-untar.
    * New BatchAccumulator function __len__, returns the total assignments and instrauction lines.
    * parallel_run.py: plain exit() did not work in compiled code, replaced with sys.exit().
    * got rid of redundant __ALLOWED_COMMANDS__ variable and checking.
    * instlInstanceBase.get_default_sync_dir overhaul  - will use $() variables and will need resolving.
    * Fixed ConfigVar.__str__ so values appear before description.
    * Removed redundant imports from helpHelper.py.
    * Refactored InstlClient to work with standard do_ ... functions for commands.
    * InstlClient.installState is now a member.
    * InstlClient.init_copy_vars moved from instlInstanceBase.
    * Many default variables read from files instead of being hard coded.
    * Added default files for all instl (main.yaml) and for specific classes (instlAdmin, InstlClient).
    * Fix on Windows: Hard coded path replaced by $(CHECKSUM_TOOL_PATH) check_checksum_for_file.
    * CopyTool_win_robocopy, CopyTool_win_xcopy, PlatformSpecificHelperWin will call os.path.normpath on parameters containing paths.


13/2/2015 0.8.4 Shai Shasag <shai@waves.com>

    user visible changes, client:
    * Fixed: on windows files with '&' in name would not pass checksum check.
    * All curl downloads are performed though instl own parallel-run command.

    user visible changes, admin:
    * platfotmSpecificHelper methods svn_add_item, svn_remove_item use $(SVN_CLIENT_PATH) instead of plain svn.
    * overhual to do_up2s3, loop on relavent revisions instead of exiating folders.
    * overhual to do_fix_props, make it less verbose and better messages.
    * svn2stage, stage2svn will not use rsync link_dest, because it confuses svn.

    programmer visible changes:
    * New function for windows dos_escape, escapes the & character with ^&

11/2/2014 0.8.3 Shai Shasag <shai@waves.com>

    user visible changes, client:
    * curl connect-timeout = 3 instead of 60
    * improved reporting on config file curl downloads.
    * Fixed: empty config files were created if the number of files to download was smaller than the number of config files. Now each config file will have at least 4 urls.
    * curl: shorter connect-time - 3 sec.
    * curl: shorter max-time - 60sec.
    * curl: three retries
    * create_prefix_instructions_for_item_config_file checks if folder exists before issuing mkdir.
    * sync command: Hack to force untaring of .wtar files by forcing them to be downloaded again.
    * create_config_files will return empty list if there were no files to download.
    * Windows 7za untaring got a -bd flag to reduce verbosity.
    * Windows: errorlevel checking on 7za untaring.
    * Windows: 7za untaring redirect stderr to NUL, because 7za trash-talks no error messages to stderr.

    user visible changes, admin:
    * New command: verify-index, helps admin find problems in index and info map.

    programmer visible changes:
    * quoteme_single, quoteme_double moved to utils for all to enjoy.
    * member install_definitions_index, method read_index, moved to InstlInstanceBase so instlAdmin can also use them.
    * InstallItem.add_source also adds the type for the source (!file, !dir, et...)

10/2/2014 0.8.2  Shai Shasag <shai@waves.com>
    
    user visible changes, client:
    * Fixed wrong relative path created for create-links command.
    * Added time measurements to batch file produces for windows.
    * Removed redundant quotes from echo messages on windows.
    * Added DownloadTool_win_curl in one-by-one and config-file modes.
    * Added progress message to pre and post parallel sync actions.
    * Windows: Added checking of 7za return value and goto exit if > 0
    * Windows: Divert 7za stderr message to NUL since non-error messages are directed to stderr by 7za.

    user visible changes, admin:
    * usage of $(SVN_CLIENT_PATH) instead of svn in all adming commands.
    * Fixed: fix-props output batch file was not written to the current folder.
    * Fixed wrong relative path created for create-links command.

    programmer visible changes:
    * Creation of PlatformSpecificHelper moved to do_command so it can take to consideration settings from the yaml file.

3/2/2014 0.8.1 Shai Shasag <shai@waves.com>

    user visible changes, client:
    * Little faster sync/copy/syncopy due to optimiztions in SVNItem.
    * Fixed copy_dir_to_dir on Mac that did not create hard links
    * Fixed new_item_at_path that did not create the have map correctly

    user visible changes, admin:
    * New command: create-repo-rev-file, to separate repo rev file creation and uploading.
    * command up-repo-rev only uploads the already created repo rev file.
    * type fixed REPO_REV_FILE_VARS instead of REPO_REV_FILE_VARAIBLES

    programmer visible changes:
    * some rearranging of parser creation, and removed redundant members from CommandLineOptions
    * moved the discovery of info_map's file type to svnTree.py
    * added ConfigVar.resolved_num to help track which var is used in which command.
    * PlatformSpecificHelper's var_assign got new param: comment
    * Many optimizations to SVNItem code.
    * Using cStringIO instead of StringIO.
    * Test files for SVNTree test will be produced without comments, also changed the reference file.
    * added tests for test_platformSpecificHelper not finished yet.
    * copy_tool.copy_file_to_dir accepts bool for link_dest and should figure the destination.
    * info_map write files accept a comments param.
    * safe_makedirs will return the dir it made.

29/1/2014 0.8.0 Shai Shasag <shai@waves.com>

    Main 0.8.0 features:
    * Create and check signature for info_map.txt file

    user visible changes, client:
    * using STAGING_FOLDER, SVN_CHECKOUT_FOLDER, SVN_CLIENT_PATH, DOWNLOAD_TOOL_PATH, CHECKSUM_TOOL_PATH instead of __STAGING_FOLDER__ , __SVN_FOLDER__, __RESOLVED_SVN_CLIENT_PATH__, __RESOLVED_DOWNLOAD_TOOL_PATH__, __RESOLVED_CHECKSUM_TOOL_PATH__
    * wtar files are expanded during sync not during copy
    * Fixed unwtar for Windows
    * InstlInstanceSync_url.read_remote_info_map checks signature against public key.
    * If file to download is already present, no not check checksum in batch file.    user visible changes, client:
    * option --config_file renamed --config-file, for easy typing experience
    * added some missing command help text.

    user visible changes, admin:
    * New command svn2stage, to prepare folders for entering changes
    * New command wtar, to proparly tar what needs to be tared
    * New command createkeys
    * up_repo_rev calculates sig for info_map.txt if INFO_MAP_SIG is defined in config file.
    * New command make-sig creates sha1 checksum and rsa signature for a file, needs private key.
    * New command check-sig checks sha1 checksum and rsa signature for a file, needs public key.
    * command up_repo_rev renamed up-repo-rev, for easy typing experience
    * command fix_props renamed fix-props, for easy typing experience
    * command fix_symlinks renamed fix-symlinks, for easy typing experience
    * command createlinks renamed create-links, for easy typing experience.
    * command createkeys renamed create-rsa-keys, for easy typing experience and more fitting name.
    * PUBLIC_KEY variable is created by reading PUBLIC_KEY_FILE, unless it's already defined.
    * PRIVATE_KEY variable is created by reading PRIVATE_KEY_FILE, unless it's already defined.
    * repo rev file will be saved with $(REPO_REV) appended to the name.
        Will be uploaded twice with and without the $(REPO_REV) in name.

    programmer visible changes:
    * New method for PlatformSpecificHelperBase & derivatives: tar/untar
    * Implemented rmdir, rmfile for Windows
    * removed checks for __ALLOWED_COMMANDS__, this functionality is already covered by getattr(self, "do_"+the_command)
    * @func_log_wrapper removed from all functions. It interfered with PyCharm debugging.
    * instlInstance replaced with instlObj to make lines shorter.
    * download_from_file_or_url function: added params for checking signature with public key.
    * prevent variables INFO_MAP_SIG, PUBLIC_KEY from being written to batch file.
    * started checking of info_map.txt when downloading.
    * many new checksum and signature functions.
    * rearranged instl_help.yaml commands in alphabetical order.
    * download_from_file_or_url can check signature or checksum if they are given.
    * command createlinks renamed create-links, for easy typing experience.
    * command createkeys renamed create-rsa-keys, for easy typing experience and more fitting name.
    * parser returns the name of all possible commands.
    * fixed bugs in check_buffer_signature_or_checksum
    * removed redundant double check for info_map file existence in read_remote_info_map

26/1/2014 0.7.2  Shai Shasag <shai@waves.com>

    user visible changes, client:
     * Fixed exception handling and output to stderr.
        Now all "bad" output should go to stderr. Errorlevel should be proearly set.

23/1/2014 0.7.1 Shai Shasag <shai@waves.com>

    user visible changes, client:
    * progress report for folder actions
    * SET_ICON_TOOL_PATH instead of SET_ICON_PATH
    * better progress report for svn sync

23/1/2014 0.7.0 Shai Shasag <shai@waves.com>

     Main 0.7.0 features:
    * Check checksum of files after download.
    * Conditional document tags in yaml (see below)

    user visible changes, client:
    * Windows: wget gets --quite option
    * Windows: Running mkdir only if path does not exist
    * Removed the --state option, it was not working.
    * Removed the commands 'alias', 'shortcut' and 'fix_icon' , they were not used.
    * New help system: Usage: instl help command
    * Mac and Linux: "#!/usr/bin/env bash" instead of "#!/bin/sh" to be the shebang
    * Mac: Time measurement reporting in batch files
    * Checksum checking code
    * Windows: exit_if_error is added after most created batch file lines
    * All Mac & Linux rm commands generated by code were added the -f flags
    * Check for existance of file and it's checksum before issuing a sync command.
        Should be useful if sync was stopped half-way
    * Conditional document tags in yaml. Variable ACCEPTABLE_YAML_DOC_TAGS can specify additional doc tags that should start with index or define.
        Example:
            ACCEPTABLE_YAML_DOC_TAGS: define_$(TARGET_OS)
            Would later read sections starting with !define_Win - if Win is the target os.
    * Fixed bugs in interactive mode list command.
    * name of batch file is printed after it is written
    * variable TARGET_OS_SECOND_NAME defaults to os_second_name
    * Fixed list guid in interactive mode
    * Variable SEARCH_PATHS enables so set search paths in the yaml file.
    * improved reporting of bad checksum on windows.
    * Windows: robocopy might exit with error even if there are no errors. So error checking for robocopy is now level dependent.
    * resolve_defined_paths: SEARCH_PATHS, PATHS_TO_RESOLVE
    * sync message outputs the url for each file

    Changes to V9_test repository that do not effect code
    * 7ZA_CLIENT_PATH renamed WTAR_OPENER_TOOL_PATH, the 7 probably caused problems on windows
    * All Mac rm commands in index were added the -f flags
    * DOWNLOAD_TOOL_PATH moved to index.yaml
    * Mac:Setting of .framewoks to be bundles is now done by a new version of setIcon.
    * CURRENT_OS_NAMES renamed __CURRENT_OS_NAMES__

    user visible changes, admin:
    * New command stage2svn
    * Exception is thrown if unknown admin command is called
    * up_repo_rev now accepts only one option: --config_file, repo_rev file to upload is
        created on the fly.
    * Changed fix_props command to read information from config file.
    * trans command new option --base-repo-rev instead of --config-file that supplied the value before
    * createlinks will remove the up2s3 stamp file - if there is any
    * up2s4 will upload .txt versions of .yaml|info|props files in the instl folder
        so these files can be displayed in a browser.
    * ROOT_LINKS_FOLDER renamed ROOT_LINKS_FOLDER_REPO. ROOT_LINKS_FOLDER will point to the links folder above all repositories
    * repo_rev file is saved to "$(ROOT_LINKS_FOLDER)/admin"
    * Adjusted createlinks to work on local path urls

    programmer visible changes:
    * Copy tools now accept a list of ignores and don't just assume .svn and *.symlink should be ignored
    * CopyToolMacRsync and CopyToolLinuxRsync now inherit from common CopyToolRsync
    * quoteme function is now quoteme_double and a new function is born: quoteme_single
    * Improved ConfigVarList.repr_for_yaml: added option not to write comments, add !define tag to document.
    * Reorganised instl command line parser
    * Data files (currently inst_help.yaml) can be accessed from instl when it's compiled.
        Using the new function get_data_folder()
    * Removed unused functions do_create_readlinks & do_resolve_readlinks as they are now
        incorporated into fix_symlinks.
    * Read/Write of info files can handle checksum field for files. All formats info/text/yaml
    * Fixed: --run option was required for trans command, although run is not relevant for this command.
    * Function renames: create_download_file_to_file_command -> download_url_to_file
                        create_download_from_config_file -> download_from_config_file
                        add_dl -> add_download_url
    * CopyTool classes and DownloadTool classes have platformHelper member,
        initialized in super, and so now all such classes have __init__ methods
    * ConfigVarList.is_resolved checks is a string has no $() references
    * Added data folder to search paths, removed the instl executable which was not usefull since it's a file.
    * file read for checksum using "rb" for Windows' sake.
    * download_from_file_or_url writes with "wb" for windows' sake.
    * option to redirect robocopy log to instl log - currently only from code not for variables.

9/1/2014 0.6.5  Shai Shasag <shai@waves.com>

    user visible changes, client:
    * Windows: improved batch file creation: @echo off
    * create_variables_assignment now always writes all internal variables, even in debug mode.
    * Output files on Linux and Mac get "set -e" so the fail if any sub-commands fails.

    user visible changes, admin:
    * added fix_symlinks command to replace symlinks with .symlink files. Worls only on Mac.
    * changed behaviour of create_links and up2s3 to be responsible for the whole links folder
        and to figure out want needs to be copied and what needs to be uploaded.
        --revision command line option is not available any more.
    * added fix_props command to add/remove inappropriate properties in the svn repository.
    * stamp file for createlinks and up2s3 will contain the base_repo_rev.
        So if repo_rev changes, new links will be created and uploaded.

    programmer visible changes:
    * Variable ROOT_VERSION_NAME changed to REPO_NAME
    * fixed: ConstConfigVar cannot refer to an inherited member that begin with __.
        So the getter function is called instead.
    * platformSpecificHelper rmdir method accepts new parameter 'recursive'
        when True enables the deletion of non-empty directories.
    * SVNTopItem new method min_max_rev, returns the minimal and maximal last_rev
        of it's sub-items.
    * CONFIG_FILE renamed __CONFIG_FILE__ because it's an internal variable.
    * __CONFIG_FILE__ is resolved and value assigned to __CONFIG_FILE_PATH__.
    * Config file is read once for all commands.
    * added props member to SVNItem to hold properties that are not executable or special (symlink)
    * Rearranged instlAdmin.py to deduce the name of the method to run from the command name
        ("fix_symlinks" -> do_fix_symlinks()))
    * fixed typos and redundant lines in progress report.     user visible changes:

2/1/2014 0.6.4  Shai Shasag <shai@waves.com>
    user visible changes:
    * instl version command works.
    * produced files get remark with the version of instl that created them.
    * sync one_by_one produces meaningfull progress report.
    * Windows: can download files with spaces in their name, such as "WaveShell-DAE 9.2.dpm".

    programmer visible changes:
    * Windows: urls need to escape spaces as %20, but windows batch files already
        escape '%' characters so use urllib.quote to escape spaces and then change
        %20 to %%20.

2/1/2014 0.6.3  Shai Shasag <shai@waves.com>
    * recompiled 0.6.3 for windows because the file instMisc.py was missing from previous
        compilation.

1/1/2014 0.6.3  Shai Shasag <shai@waves.com>
    user visible changes:
    * Printing exceptions with traceback and returning proper exit code in case of failure
    * Renamed GET_URL_CLIENT_PATH to DOWNLOAD_TOOL_PATH
    * Removed unecessary indentation in svn output files
    * Fixed get_install_instructions_prefix for Mac - #!/bin/sh returned first
    * No resolving of readlink files. Temporary until we fiind a coherent method of handling symlinks
    * produced batch files on windows return to the orignal starting dir

    programmer visible changes:
    * Raising exception if REPRO_TYPE is not defined for sync command
    * Raising exceptions in instl.main (handled and unhandled)
    * DOWNLOAD_TOOL_PATH used as variable in download tools
    * Added return_original_if_not_found to instlInstance.search_paths_helper.find_file_with_search_paths
    * import urllib in platformSpecificHelper_Win
    * Normalized paths for windows, so they always have \. Since some DOS commands cannot handle /

2013-12-30 0.6.2  Shai Shasag <shai@waves.com>
    user visible changes:
    * curl DL_INSTRUCTIONS_TYPE: either config_file or one_by_one
    * new instl commands:
        ** create_readlinks, creates .readlink files instead of symlink
        ** resolve_readlinks creates symlinks instead of .readlinks file - currentlu used in copy on Mac OS
    * trans command now reads BASE_REV from config file, has new option --config
    * up2s3 command implemented using aws and writes a batch file like all other commands
    * up2s3 command can be used on a range of versions
    * * fixed bad handling of \r\n in info_map files on Windows 

    programmer visible changes:
    * new function SVNItem.walk_items_depth_first, and tests for this function
    * platformSpecificHelper_XXX new functions: rmfile, rmdir, not implemented for windows yet
    * variable BASE_REPO_REV default set to 1 for all commands
    * CONFIG_FILE variable instead to S3_CONFIG_FILE and used by all instlAdmin commands

2013-12-29  0.6.1  Shai Shasag <shai@waves.com>
    * fixed wrong depends calculation.
    * special characters in urls given to curl are now escaped using the %xx convention<|MERGE_RESOLUTION|>--- conflicted
+++ resolved
@@ -2,9 +2,6 @@
 
     user visible changes, client:
     * Streamlined logging. Removed many redundant messages added some useful others.
-<<<<<<< HEAD
-
-=======
     * Fixed: Executable files on Mac would not get executable bit.
 
     user visible changes, admin:
@@ -12,7 +9,6 @@
 
     programmer visible changes:
     * SVNItem.num_subs_in_tree has new parameter: predicate this can be used to filter the number of files, defaults to True so previous behaviour remains.
->>>>>>> a763bb8f
 
 6/4/2014 0.9.2  Shai Shasag <shai@waves.com>
 
