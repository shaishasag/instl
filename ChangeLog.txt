--- conflicted
+++ resolved
@@ -1,4 +1,8 @@
-<<<<<<< HEAD
+???? 1.5.0.3
+
+    user visible changes client:
+    * Added Start sync, Start copy progress messages
+
 5/6/2017 1.5.0.2
 
     user visible changes client:
@@ -15,12 +19,6 @@
 
     admin visible changes client:
     * log-analyzer.py - utility for analyzing instl logs - not finished yet
-=======
-???? 1.5.0.3
-
-    user visible changes client:
-    * Added Start sync, Start copy progress messages
->>>>>>> 06de302e
 
     programmer visible changes:
     * new function SVNTable.count_file_by_path_case_insensitive, replacing inefficient SVNTable.get_item_case_insensitive
