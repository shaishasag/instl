--- conflicted
+++ resolved
@@ -11,10 +11,6 @@
 
 import appdirs
 from utils import InstlException
-<<<<<<< HEAD
-
-=======
->>>>>>> b8987618
 
 # umask to 0 so that all files created under sudo, can be re-written under regular user.
 os.umask(0)
