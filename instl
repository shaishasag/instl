#!/usr/bin/env python2.7

""" main executable for instl """

from __future__ import print_function

import sys
import os
import argparse
import logging
import appdirs

# umask to 0 so that all files created under sudo, can be re-written under regular user.
os.umask(0)

# setup logging, must be done before other imports
from pyinstl.log_utils import setup_logging
setup_logging("instl", "instl")
from pyinstl.utils import get_current_os_names

from pyinstl.instlException import InstlException


current_os_names = get_current_os_names()
os_family_name = current_os_names[0]
os_second_name = current_os_names[0]
if len(current_os_names) > 1:
    os_second_name = current_os_names[1]

def get_path_to_instl_app():
    """
    @return: returns the path to this
    """
    application_path = None
    if getattr(sys, 'frozen', False):
        application_path = os.path.realpath(sys.executable)
    elif __file__:
        application_path = os.path.realpath(__file__)
    return application_path

def get_data_folder():
    data_folder = None
    if getattr(sys, 'frozen', False):
        data_folder = getattr(sys, '_MEIPASS', None)
    elif __file__:
        data_folder = os.path.dirname(os.path.realpath(__file__))
    return data_folder

class CommandLineOptions(object):
    """ namespace object to give to parse_args
        holds command line options
    """
    def __init__(self):
        self.command = None
        self.input_file = None
        self.output_file = None
        self.run = False
        self.state_file = None
        self.props_file = None
        self.filter_out = None
        self.filter_in = None
        self.target_repo_rev = None
        self.base_repo_rev = None
        self.config_file = None
        self.staging_folder = None
        self.svn_folder = None
        self.sh1_checksum = None
        self.rsa_signature = None
        self.start_progress = None
        self.total_progress = None
        self.just_with_number = None
        self.limit_command_to = None

    def __str__(self):
        return "\n".join([''.join((n, ": ", str(v))) for n, v in sorted(vars(self).iteritems())])

def prepare_args_parser():
    """
    Prepare the parsers for command line arguments
    """
    def decent_convert_arg_line_to_args(self, arg_line):
        """ parse a file with options so that we do not have to write one sub-option
            per line.  Remove empty lines, comment lines, and end of line comments.
            ToDo: handle quotes
        """
        line_no_whitespace = arg_line.strip()
        if line_no_whitespace and line_no_whitespace[0] != '#':
            for arg in line_no_whitespace.split():
                if not arg:
                    continue
                elif  arg[0] == '#':
                    break
                yield arg

    parser = argparse.ArgumentParser(description='instl: cross platform svn based installer',
                    prefix_chars='-+',
                    fromfile_prefix_chars='@',
                    formatter_class=argparse.ArgumentDefaultsHelpFormatter)
    argparse.ArgumentParser.convert_arg_line_to_args = decent_convert_arg_line_to_args

    subparsers = parser.add_subparsers(dest='command', help='sub-command help')
    check_checksum_parser = subparsers.add_parser('check-checksum', help='check checksum for a list of files from info_map file')
    check_sig_parser = subparsers.add_parser('check-sig', help='check sha1 checksum and/or rsa signature for a file')
    copy_parser = subparsers.add_parser('copy', help='copy files from temp folder to target paths')
    create_folders_parser = subparsers.add_parser('create-folders', help='create folders from info_map file')
    create_links_parser = subparsers.add_parser('create-links', help='create links from the base SVN checkout folder for a specific version')
    create_repo_rev_file_parser = subparsers.add_parser('create-repo-rev-file', help='create repo rev file for a specific revision')
    create_rsa_keys_parser = subparsers.add_parser('create-rsa-keys', help='create private and public keys')
    fix_props_parser = subparsers.add_parser('fix-props', help='create svn commands to remove redundant properties such as executable bit from files that should not be marked executable')
    fix_symlinks_parser = subparsers.add_parser('fix-symlinks', help='replace symlinks with .symlinks files')
    gui_parser = subparsers.add_parser('gui', help="graphical user interface")
    help_parser = subparsers.add_parser('help')
    make_sig_parser = subparsers.add_parser('make-sig', help='create sha1 checksum and rsa signature for a file')
    parallel_run_parser = subparsers.add_parser('parallel-run', help="Run processes in parallel")
    remove_empty_folders = subparsers.add_parser('remove-empty-folders', help="remove folders is they are empty")
    remove_parser = subparsers.add_parser('remove', help="remove items installed by copy")
    set_exec_parser = subparsers.add_parser('set-exec', help='set executable bit for appropriate files')
    stage2svn_parser = subparsers.add_parser('stage2svn', help='add/remove files in staging to svn sync repository')
    svn2stage_parser = subparsers.add_parser('svn2stage', help='svn sync repository and copy to staging folder')
    sync_parser = subparsers.add_parser('sync', help='sync files to be installed from server to temp folder')
    synccopy_parser = subparsers.add_parser('synccopy', help='sync files to be installed from server to temp folder and copy files from temp folder to target paths')
    test_import_parser = subparsers.add_parser('test-import', help='test the import of required modules')
    trans_parser = subparsers.add_parser('trans', help='translate svn map files from one format to another')
    unwtar_parser = subparsers.add_parser('unwtar', help='uncompress .wtar files in current folder')
    up_repo_rev_parser = subparsers.add_parser('up-repo-rev', help='upload repository revision file to admin folder')
    up2S3_parser = subparsers.add_parser('up2s3', help='upload installation sources to S3')
    verify_index_parser = subparsers.add_parser('verify-index', help='Verify that index and info map are compatible')
    version_parser = subparsers.add_parser('version', help='display instl version')
    wtar_parser = subparsers.add_parser('wtar', help='create .wtar files from specified files and folders')
    uninstall_parser = subparsers.add_parser('uninstall', help='uninstall previously copied files, considering dependencies')

    command_names = sorted(subparsers.choices.keys())

    modes = {'client': (sync_parser, copy_parser, synccopy_parser,
                        remove_parser, uninstall_parser),
             'admin': (trans_parser, create_links_parser, up2S3_parser,
                        up_repo_rev_parser, fix_props_parser, fix_symlinks_parser,
                        stage2svn_parser, svn2stage_parser, wtar_parser,
                        create_rsa_keys_parser, make_sig_parser, check_sig_parser,
                        create_repo_rev_file_parser, verify_index_parser),
             'do_something': (version_parser, help_parser, parallel_run_parser,
                              unwtar_parser, check_checksum_parser, create_folders_parser,
                              set_exec_parser, test_import_parser, remove_empty_folders),
             'gui': (gui_parser,)
            }
    for the_mode, parsers in modes.iteritems():
        for some_parser in parsers:
            some_parser.set_defaults(mode=the_mode)

    need_input_options = (sync_parser, copy_parser, synccopy_parser,
                          trans_parser, make_sig_parser, check_sig_parser,
                            verify_index_parser, parallel_run_parser, check_checksum_parser,
                            create_folders_parser, set_exec_parser, remove_parser,
                            remove_empty_folders, uninstall_parser)
    need_output_options = (copy_parser, sync_parser, synccopy_parser,
                           trans_parser, create_links_parser, fix_symlinks_parser,
                           up2S3_parser, fix_props_parser, stage2svn_parser,
                           svn2stage_parser, wtar_parser, up_repo_rev_parser,
                            remove_parser, uninstall_parser)
    need_run_option = (copy_parser, sync_parser, synccopy_parser,
                           create_links_parser, fix_symlinks_parser,
                           up2S3_parser, fix_props_parser, stage2svn_parser,
<<<<<<< HEAD
                           up_repo_rev_parser, remove_parser, uninstall_parser)
=======
                           svn2stage_parser, up_repo_rev_parser, remove_parser,
                            wtar_parser)
>>>>>>> 4a9368f5
    need_config_file_options = (create_links_parser, up_repo_rev_parser, up2S3_parser,
                                fix_props_parser, stage2svn_parser, svn2stage_parser,
                                wtar_parser, create_rsa_keys_parser, make_sig_parser,
                                check_sig_parser, create_repo_rev_file_parser,
                                fix_symlinks_parser)
    need_progress_options = (check_checksum_parser, unwtar_parser, create_folders_parser,
                            set_exec_parser)
    need_limit_options = (stage2svn_parser, svn2stage_parser)

    # add --in to parsers that need it
    for subparser in need_input_options:
        input_options = subparser.add_argument_group(description='input arguments:')
        input_options.add_argument('--in', '-i',
                                    required=True,
                                    nargs=1,
                                    metavar='path-to-input-file',
                                    dest='input_file',
                                    help="file to read index and definitions from")

    # add --out && --run to parsers that need it
    for subparser in need_output_options:
        output_options = subparser.add_argument_group(description='output arguments:')
        output_options.add_argument('--out', '-o',
                                    required=True,
                                    nargs=1,
                                    metavar='path-to-output-file',
                                    dest='output_file',
                                    help="out put file")
    for subparser in need_run_option:
        run_option = subparser.add_argument_group(description='run arguments:')
        run_option.add_argument('--run', '-r',
                                    required=False,
                                    default=False,
                                    action='store_true',
                                    dest='run',
                                    help="run the installation instructions script")

    # add --config-file to parsers that need it
    for subparser in need_config_file_options:
        config_file_options = subparser.add_argument_group(description='admin arguments:')
        config_file_options.add_argument('--config-file', '-s',
                                    required=True,
                                    nargs=1,
                                    metavar='path-to-config-file',
                                    dest='config_file',
                                    help="path to config-file")

    # add --start-progress --total-progress to parsers that need it
    for subparser in need_progress_options:
        progress_options = subparser.add_argument_group(description='dynamic progress report')
        progress_options.add_argument('--start-progress',
                                    required=False,
                                    nargs=1,
                                    metavar='start-progress-number',
                                    dest='start_progress',
                                    help="num progress items to begin with")
        progress_options.add_argument('--total-progress',
                                    required=False,
                                    nargs=1,
                                    metavar='total-progress-number',
                                    dest='total_progress',
                                    help="num total progress items")

    for subparser in need_limit_options:
        limit_options = subparser.add_argument_group(description='limit command to specific folder')
        limit_options.add_argument('--limit',
                                    required=False,
                                    nargs='+',
                                    metavar='limit-command-to',
                                    dest='limit_command_to',
                                    help="list of command to limit the action to")

    trans_options = trans_parser.add_argument_group(description='translate arguments:')
    trans_options.add_argument('--props', '-p',
                                required=False,
                                nargs=1,
                                metavar='path-to-props-file',
                                dest='props_file',
                                help="file to read svn properties from")
    trans_options.add_argument('--filter-out',
                                required=False,
                                nargs='+',
                                metavar='paths-to-filter-out',
                                dest='filter_out',
                                help="paths to filter out, comma separated")
    trans_options.add_argument('--filter-in',
                                required=False,
                                nargs=1,
                                metavar='version-to-filter-in',
                                dest='filter_in',
                                help="version to filter in, all other version will be left out")
    trans_options.add_argument('--base-repo-rev',
                                required=False,
                                nargs=1,
                                metavar='base-repo-rev',
                                dest='base_repo_rev',
                                help="minimal version, all version below will be changed to base-repo-rev")

    check_sig_options = check_sig_parser.add_argument_group(description='check sig arguments:')
    check_sig_options.add_argument('--sha1',
                                required=False,
                                nargs=1,
                                metavar='sh1-checksum',
                                dest='sh1_checksum',
                                help="expected sha1 checksum")
    check_sig_options.add_argument('--rsa',
                                required=False,
                                nargs=1,
                                metavar='rsa-sig',
                                dest='rsa_signature',
                                help="expected rsa SHA-512 signature")

    create_repo_rev_file_options = create_repo_rev_file_parser.add_argument_group(description='create repo rev file arguments:')
    create_repo_rev_file_options.add_argument('--rev',
                                required=False,
                                nargs=1,
                                metavar='revision-to-create-file-for',
                                dest='target_repo_rev',
                                help="revision to create file for")


    up_repo_rev_options = up_repo_rev_parser.add_argument_group(description='up_repo_rev arguments:')
    up_repo_rev_options.add_argument('--just-with-number', '-j',
                            required=False,
                            nargs=1,
                            metavar='just-with-number',
                            dest='just_with_number',
                            help="up load just the repo-rev file that ends with a specific number, not the general one")

    help_options = help_parser.add_argument_group(description='help subject:')
    help_options.add_argument('subject', nargs='?')

    return parser, command_names

def read_command_line_options(name_space_obj, arglist=None):
    """ parse command line options """
    #args_str = "No options given"
    # todo: restore __COMMAND_LINE_OPTIONS__
    #if arglist is not None:
    #    logging.info("arglist: %s", " ".join(arglist))
    #var_list.add_const_config_variable('__COMMAND_LINE_OPTIONS__', "read only value", args_str)
    if not arglist or len(arglist) == 0:
        pass
        # No command line options given, but there maybe a "auto run" file with options
        #auto_run_file_path = None
        # todo: restore autorun file reading
        #auto_run_file_name = "auto_run_instl.yaml"
        #auto_run_file_path = self.path_searcher.find_file(auto_run_file_name)
        #if auto_run_file_path:
        #    arglist = ("@"+auto_run_file_path,)
        #    logging.info("found auto run file %s", auto_run_file_name)
    parser, command_names = prepare_args_parser()
    if arglist and len(arglist) > 0:
        # Command line options were given or auto run file was found
        parser.parse_args(arglist, namespace=name_space_obj)
    else:
        # No command line options were given
        name_space_obj.mode = "interactive"
    return command_names

def main():
    """ Main instl entry point. Reads command line options and decides if to go into interactive or client mode.
    """
    options = CommandLineOptions()
    command_names = read_command_line_options(options, sys.argv[1:])
    initial_vars = {"__INSTL_EXE_PATH__": get_path_to_instl_app(),
                    "__INSTL_DATA_FOLDER__": get_data_folder(),
                    "__INSTL_COMPILED__": str(getattr(sys, 'frozen', False)),
                    "__PYTHON_VERSION__": sys.version_info,
                    "__COMMAND_NAMES__": command_names,
                    "__CURRENT_OS__": os_family_name,
                    "__CURRENT_OS_SECOND_NAME__": os_second_name,
                    "__CURRENT_OS_NAMES__": current_os_names,
                    "__SITE_DATA_DIR__": appdirs.site_data_dir(),
                    "__SITE_CONFIG_DIR__": appdirs.site_config_dir(),
                    "__USER_DATA_DIR__": appdirs.user_data_dir(),
                    "__USER_CONFIG_DIR__": appdirs.user_config_dir(),
                    "__USER_HOME_DIR__": os.path.expanduser("~")
                    }
    if os_family_name != "Win":
        initial_vars.update(
                    {"__USRER_ID__": str(os.getuid()),
                     "__GROUP_ID__": str(os.getgid())})

    logging.info("Command %s", options.command)
    if options.mode == "client":
        from pyinstl.instlClient import InstlClient
        instance = InstlClient(initial_vars)
        instance.init_from_cmd_line_options(options)
        instance.do_command()
    elif options.mode == "admin":
        from pyinstl.instlAdmin import InstlAdmin
        instance = InstlAdmin(initial_vars)
        instance.init_from_cmd_line_options(options)
        instance.do_command()
    elif options.mode == "interactive":
        from pyinstl.instlClient import InstlClient
        client = InstlClient(initial_vars)
        client.init_from_cmd_line_options(options)
        from pyinstl.instlAdmin import InstlAdmin
        from pyinstl.instlInstanceBase_interactive import go_interactive
        admin = InstlAdmin(initial_vars)
        admin.init_from_cmd_line_options(options)
        go_interactive(client, admin)
    elif options.mode == "do_something":
        from pyinstl.instlMisc import InstlMisc
        instance = InstlMisc(initial_vars)
        instance.init_from_cmd_line_options(options)
        instance.do_command()
    elif options.mode == "gui":
        if getattr(sys, 'frozen', False):
            print("gui command not available in compiled instl")
        else:
            from pyinstl.instlGui import InstlGui
            instance = InstlGui(initial_vars)
            instance.init_from_cmd_line_options(options)
            instance.do_command()
    else:
        raise InstlException("incomprehensible command line options:\n", options)
    logging.info("Done %s", options.command)

if __name__ == "__main__":
    main()<|MERGE_RESOLUTION|>--- conflicted
+++ resolved
@@ -160,12 +160,9 @@
     need_run_option = (copy_parser, sync_parser, synccopy_parser,
                            create_links_parser, fix_symlinks_parser,
                            up2S3_parser, fix_props_parser, stage2svn_parser,
-<<<<<<< HEAD
-                           up_repo_rev_parser, remove_parser, uninstall_parser)
-=======
                            svn2stage_parser, up_repo_rev_parser, remove_parser,
-                            wtar_parser)
->>>>>>> 4a9368f5
+                            wtar_parser, uninstall_parser)
+
     need_config_file_options = (create_links_parser, up_repo_rev_parser, up2S3_parser,
                                 fix_props_parser, stage2svn_parser, svn2stage_parser,
                                 wtar_parser, create_rsa_keys_parser, make_sig_parser,
