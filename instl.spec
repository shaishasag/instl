--- conflicted
+++ resolved
@@ -23,11 +23,7 @@
              excludes=['PyQt4', 'matplotlib', "PIL", "numpy", "wx", "tornado", "networkx",
                          "pygraphviz", "unittest", "nose", 'PyInstaller',
                         "tkinter", "Tkinter", "scipy", "setuptools", "colorama",
-<<<<<<< HEAD
-                        "botocore", "boto3", "redis"],
-=======
                         "botocore", "boto3", "redis", "rich"],
->>>>>>> e8d9cfde
              win_no_prefer_redirects=None,
              win_private_assemblies=None,
              cipher=block_cipher)
