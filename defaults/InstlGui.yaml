--- conflicted
+++ resolved
@@ -15,10 +15,7 @@
 __ADMIN_GUI_CMD_LIST__:
   - svn2stage
   - fix-perm
-<<<<<<< HEAD
 #  - gather-manifest-files
-=======
->>>>>>> c9060c18
   - wtar
   - fix-symlinks
   - collect-manifests
