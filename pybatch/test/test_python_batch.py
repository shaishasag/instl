#!/usr/bin/env python3.6


import sys
import os
from pathlib import Path
import unittest
import shutil
import stat
import ctypes
import io
import contextlib
import filecmp
import random
import string
from collections import namedtuple

import utils
from pybatch import *
from pybatch import PythonBatchCommandAccum
from pybatch.copyBatchCommands import RsyncClone
from configVar import config_vars

current_os_names = utils.get_current_os_names()
os_family_name = current_os_names[0]
os_second_name = current_os_names[0]
if len(current_os_names) > 1:
    os_second_name = current_os_names[1]

config_vars["__CURRENT_OS_NAMES__"] = current_os_names


from testPythonBatch import *


class TestPythonBatchMain(TestPythonBatch, unittest.TestCase):
    def __init__(self, which_test="apple"):
        super().__init__(which_test)

    def test_MakeDirs_0_repr(self):
        """ test that MakeDirs.__repr__ is implemented correctly to fully
            reconstruct the object
        """
        mk_dirs_obj = MakeDirs("a/b/c", "jane/and/jane", remove_obstacles=True)
        mk_dirs_obj_recreated = eval(repr(mk_dirs_obj))
        self.assertEqual(mk_dirs_obj, mk_dirs_obj_recreated, "MakeDirs.repr did not recreate MakeDirs object correctly")

    def test_MakeDirs_1_simple(self):
        """ test MakeDirs. 2 dirs should be created side by side """
        dir_to_make_1 = self.test_folder.joinpath(self.which_test+"_1").resolve()
        dir_to_make_2 = self.test_folder.joinpath(self.which_test+"_2").resolve()
        self.assertFalse(dir_to_make_1.exists(), f"{self.which_test}: before test {dir_to_make_1} should not exist")
        self.assertFalse(dir_to_make_2.exists(), f"{self.which_test}: before test {dir_to_make_2} should not exist")

        self.batch_accum.clear()
        self.batch_accum += MakeDirs(dir_to_make_1, dir_to_make_2, remove_obstacles=True)
        self.batch_accum += MakeDirs(dir_to_make_1, remove_obstacles=False)  # MakeDirs twice should be OK

        self.exec_and_capture_output()

        self.assertTrue(dir_to_make_1.exists(), f"{self.which_test}: {dir_to_make_1} should exist")
        self.assertTrue(dir_to_make_2.exists(), f"{self.which_test}: {dir_to_make_2} should exist")

    def test_MakeDirs_2_remove_obstacles(self):
        """ test MakeDirs remove_obstacles parameter.
            A file is created and MakeDirs is called to create a directory on the same path.
            Since remove_obstacles=True the file should be removed and directory created in it's place.
        """
        dir_to_make = self.path_inside_test_folder("file-that-should-be-dir")
        self.assertFalse(dir_to_make.exists(), f"{self.which_test}: {dir_to_make} should not exist before test")

        touch(dir_to_make)
        self.assertTrue(dir_to_make.is_file(), f"{self.which_test}: {dir_to_make} should be a file before test")

        self.batch_accum.clear()
        self.batch_accum += MakeDirs(dir_to_make, remove_obstacles=True)

        self.exec_and_capture_output()

        self.assertTrue(dir_to_make.is_dir(), f"{self.which_test}: {dir_to_make} should be a dir")

    def test_MakeDirs_3_no_remove_obstacles(self):
        """ test MakeDirs remove_obstacles parameter.
            A file is created and MakeDirs is called to create a directory on the same path.
            Since remove_obstacles=False the file should not be removed and FileExistsError raised.
        """
        dir_to_make = self.path_inside_test_folder("file-that-should-not-be-dir")
        self.assertFalse(dir_to_make.exists(), f"{self.which_test}: {dir_to_make} should not exist before test")

        touch(dir_to_make)
        self.assertTrue(dir_to_make.is_file(), f"{self.which_test}: {dir_to_make} should be a file")

        self.batch_accum.clear()
        self.batch_accum += MakeDirs(dir_to_make, remove_obstacles=False)

        self.exec_and_capture_output(expected_exception=FileExistsError)

        self.assertTrue(dir_to_make.is_file(), f"{self.which_test}: {dir_to_make} should still be a file")

    def test_Chmod_repr(self):
        new_mode = stat.S_IMODE(stat.S_IRUSR | stat.S_IRGRP | stat.S_IROTH | stat.S_IWUSR | stat.S_IWGRP | stat.S_IWOTH)
        chmod_obj = Chmod("a/b/c", new_mode, recursive=False)
        chmod_obj_recreated = eval(repr(chmod_obj))
        self.assertEqual(chmod_obj, chmod_obj_recreated, "Chmod.repr did not recreate Chmod object correctly (mode is int)")

        new_mode = "a-rw"
        chmod_obj = Chmod("a/b/c", new_mode, recursive=False)
        chmod_obj_recreated = eval(repr(chmod_obj))
        self.assertEqual(chmod_obj, chmod_obj_recreated, "Chmod.repr did not recreate Chmod object correctly (mode is symbolic)")

    def test_Chmod_non_recursive(self):
        """ test Chmod
            A file is created and it's permissions are changed several times
        """
        # TODO: Add test for symbolic links
        file_to_chmod = self.path_inside_test_folder("file-to-chmod")
        touch(file_to_chmod)
        mod_before = stat.S_IMODE(os.stat(file_to_chmod).st_mode)
        os.chmod(file_to_chmod, Chmod.all_read)
        initial_mode = utils.unix_permissions_to_str(stat.S_IMODE(os.stat(file_to_chmod).st_mode))
        expected_mode = utils.unix_permissions_to_str(Chmod.all_read)
        self.assertEqual(initial_mode, expected_mode, f"{self.which_test}: failed to chmod on test file before tests: {initial_mode} != {expected_mode}")

        # change to rwxrwxrwx
        new_mode = stat.S_IMODE(stat.S_IRUSR | stat.S_IRGRP | stat.S_IROTH | stat.S_IWUSR | stat.S_IWGRP | stat.S_IWOTH)
        if sys.platform == 'darwin':  # Adding executable bit for mac
            new_mode = stat.S_IMODE(new_mode | stat.S_IXUSR | stat.S_IXGRP | stat.S_IXOTH)

        new_mode_symbolic = 'a=rwx'
        self.batch_accum.clear()
        self.batch_accum += Chmod(file_to_chmod, new_mode_symbolic)

        self.exec_and_capture_output("chmod_a=rwx")

        mod_after = stat.S_IMODE(os.stat(file_to_chmod).st_mode)
        self.assertEqual(new_mode, mod_after, f"{self.which_test}: failed to chmod to {utils.unix_permissions_to_str(new_mode)} got {utils.unix_permissions_to_str(mod_after)}")

        # pass inappropriate symbolic mode should result in ValueError exception and permissions should remain
        new_mode_symbolic = 'a=rwi'  # i is not a legal mode
        self.batch_accum.clear()
        self.batch_accum += Chmod(file_to_chmod, new_mode_symbolic)

        self.exec_and_capture_output("chmod_a=rwi", expected_exception=ValueError)

        mod_after = stat.S_IMODE(os.stat(file_to_chmod).st_mode)
        self.assertEqual(new_mode, mod_after, f"{self.which_test}: mode should remain {utils.unix_permissions_to_str(new_mode)} got {utils.unix_permissions_to_str(mod_after)}")

        # change to rw-rw-rw-
        new_mode = stat.S_IMODE(stat.S_IRUSR | stat.S_IRGRP | stat.S_IROTH | stat.S_IWUSR | stat.S_IWGRP | stat.S_IWOTH)
        new_mode_symbolic = 'a-x'
        self.batch_accum.clear()
        self.batch_accum += Chmod(file_to_chmod, new_mode_symbolic)

        self.exec_and_capture_output("chmod_a-x")

        mod_after = stat.S_IMODE(os.stat(file_to_chmod).st_mode)
        self.assertEqual(new_mode, mod_after, f"{self.which_test}: failed to chmod to {utils.unix_permissions_to_str(new_mode)} got {utils.unix_permissions_to_str(mod_after)}")

        if sys.platform == 'darwin':  # Windows doesn't have an executable bit, test is skipped
            # change to rwxrwxrw-
            new_mode = stat.S_IMODE(stat.S_IRUSR | stat.S_IRGRP | stat.S_IROTH | stat.S_IWUSR | stat.S_IWGRP | stat.S_IWOTH | stat.S_IXUSR | stat.S_IXGRP)
            new_mode_symbolic = 'ug+x'
            self.batch_accum.clear()
            self.batch_accum += Chmod(file_to_chmod, new_mode_symbolic)

            self.exec_and_capture_output("chmod_ug+x")

            mod_after = stat.S_IMODE(os.stat(file_to_chmod).st_mode)
            self.assertEqual(new_mode, mod_after, f"{self.which_test}: failed to chmod to {utils.unix_permissions_to_str(new_mode)} got {utils.unix_permissions_to_str(mod_after)}")

        # change to r--r--r--
        new_mode = stat.S_IRUSR | stat.S_IRGRP | stat.S_IROTH
        self.batch_accum.clear()
        self.batch_accum += Chmod(file_to_chmod, 'u-wx')
        self.batch_accum += Chmod(file_to_chmod, 'g-wx')
        self.batch_accum += Chmod(file_to_chmod, 'o-wx')

        self.exec_and_capture_output("chmod_a-wx")

        mod_after = stat.S_IMODE(os.stat(file_to_chmod).st_mode)
        self.assertEqual(new_mode, mod_after, f"{self.which_test}: failed to chmod to {utils.unix_permissions_to_str(new_mode)} got {utils.unix_permissions_to_str(mod_after)}")

    def test_Chmod_recursive(self):
        """ test Chmod recursive
            A file is created and it's permissions are changed several times
        """
        if sys.platform == 'win32':
            return
        folder_to_chmod = self.path_inside_test_folder("folder-to-chmod")

        initial_mode = Chmod.all_read_write
        initial_mode_str = "a+rw"
        # create the folder
        self.batch_accum.clear()
        self.batch_accum += MakeDirs(folder_to_chmod)
        with self.batch_accum.sub_accum(Cd(folder_to_chmod)) as cd_accum:
            cd_accum += Touch("hootenanny")  # add one file with fixed (none random) name
            cd_accum += MakeRandomDirs(num_levels=1, num_dirs_per_level=2, num_files_per_dir=3, file_size=41)
            cd_accum += Chmod(path=folder_to_chmod, mode=initial_mode_str, recursive=True)
        self.exec_and_capture_output("create the folder")

        self.assertTrue(compare_chmod_recursive(folder_to_chmod, initial_mode, Chmod.all_read_write_exec))

        # change to rwxrwxrwx
        new_mode_symbolic = 'a=rwx'
        self.batch_accum.clear()
        self.batch_accum += Chmod(folder_to_chmod, new_mode_symbolic, recursive=True)

        self.exec_and_capture_output("chmod a=rwx")

        self.assertTrue(compare_chmod_recursive(folder_to_chmod, Chmod.all_read_write_exec, Chmod.all_read_write_exec))

        # pass inappropriate symbolic mode should result in ValueError exception and permissions should remain
        new_mode_symbolic = 'a=rwi'  # i is not a legal mode
        self.batch_accum.clear()
        self.batch_accum += Chmod(folder_to_chmod, new_mode_symbolic, recursive=True)

        self.exec_and_capture_output("chmod invalid", expected_exception=subprocess.CalledProcessError)

        # change to r-xr-xr-x
        new_mode_symbolic = 'a-w'
        self.batch_accum.clear()
        self.batch_accum += Chmod(folder_to_chmod, new_mode_symbolic, recursive=True)

        self.exec_and_capture_output("chmod a-w")

        self.assertTrue(compare_chmod_recursive(folder_to_chmod, Chmod.all_read_exec, Chmod.all_read_exec))

        # change to rwxrwxrwx so folder can be deleted
        new_mode_symbolic = 'a+rwx'
        self.batch_accum.clear()
        self.batch_accum += Chmod(folder_to_chmod, new_mode_symbolic, recursive=True)

        self.exec_and_capture_output("chmod restore perm")

    def test_Cd_repr(self):
        cd_obj = Cd("a/b/c")
        cd_obj_recreated = eval(repr(cd_obj))
        self.assertEqual(cd_obj, cd_obj_recreated, "Cd.repr did not recreate Cd object correctly")

    def test_Touch_repr(self):
        touch_obj = Touch("/f/g/h")
        touch_obj_recreated = eval(repr(touch_obj))
        self.assertEqual(touch_obj, touch_obj, "Touch.repr did not recreate Touch object correctly")

    def test_Cd_and_Touch_1(self):
        """ test Cd and Touch
            A directory is created and Cd is called to make it the current working directory.
            Inside a file is created ('touched'). After that current working directory should return
            to it's initial value
        """
        dir_to_make = self.path_inside_test_folder("cd-here")
        file_to_touch = dir_to_make.joinpath("touch-me").resolve()
        self.assertFalse(file_to_touch.exists(), f"{self.which_test}: before test {file_to_touch} should not exist")

        cwd_before = os.getcwd()
        self.assertNotEqual(dir_to_make, cwd_before, f"{self.which_test}: before test {dir_to_make} should not be current working directory")

        self.batch_accum.clear()
        self.batch_accum += MakeDirs(dir_to_make, remove_obstacles=False)
        with self.batch_accum.sub_accum(Cd(dir_to_make)) as sub_bc:
            sub_bc += Touch(file_to_touch.name)  # file's path is relative!

        self.exec_and_capture_output()

        self.assertTrue(file_to_touch.exists(), f"{self.which_test}: touched file was not created {file_to_touch}")

        cwd_after = os.getcwd()
        # cwd should be back to where it was
        self.assertEqual(cwd_before, cwd_after, "{self.which_test}: cd has not restored the current working directory was: {cwd_before}, now: {cwd_after}")

    def test_RmFile_repr(self):
        rmfile_obj = RmFile(r"\just\remove\me\already")
        rmfile_obj_recreated = eval(repr(rmfile_obj))
        self.assertEqual(rmfile_obj, rmfile_obj_recreated, "RmFile.repr did not recreate RmFile object correctly")

    def test_RmDir_repr(self):
        rmfile_obj = RmDir(r"\just\remove\me\already")
        rmfile_obj_recreated = eval(repr(rmfile_obj))
        self.assertEqual(rmfile_obj, rmfile_obj_recreated, "RmDir.repr did not recreate RmDir object correctly")

    def test_remove(self):
        """ Create a folder and fill it with random files.
            1st try to remove the folder with RmFile which should fail and raise exception
            2nd try to remove the folder with RmDir which should work
        """
        dir_to_remove = self.path_inside_test_folder("remove-me")
        self.assertFalse(dir_to_remove.exists())

        self.batch_accum.clear()
        self.batch_accum += MakeDirs(dir_to_remove)
        with self.batch_accum.sub_accum(Cd(dir_to_remove)) as sub_bc:
            sub_bc += MakeRandomDirs(num_levels=3, num_dirs_per_level=5, num_files_per_dir=7, file_size=41)
        self.batch_accum += RmFile(dir_to_remove)  # RmFile should not remove a folder
        self.exec_and_capture_output(expected_exception=PermissionError)
        self.assertTrue(dir_to_remove.exists())

        self.batch_accum.clear()
        self.batch_accum += RmDir(dir_to_remove)
        self.exec_and_capture_output()
        self.assertFalse(dir_to_remove.exists())

    def test_ChFlags_repr(self):
        chflags_obj = ChFlags("/a/file/to/change", "uchg")
        chflags_obj_recreated = eval(repr(chflags_obj))
        self.assertEqual(chflags_obj, chflags_obj_recreated, "ChFlags.repr did not recreate ChFlags object correctly")

    def test_ChFlags(self):
        test_file = self.path_inside_test_folder("chflags-me")
        self.assertFalse(test_file.exists(), f"{self.which_test}: {test_file} should not exist before test")

        self.batch_accum.clear()
        # On Windows, we must hide the file last or we won't be able to change additional flags
        self.batch_accum += Touch(test_file)
        self.batch_accum += ChFlags(test_file, "locked")
        self.batch_accum += ChFlags(test_file, "hidden")

        self.exec_and_capture_output("hidden_locked")

        self.assertTrue(test_file.exists())

        flags = {"hidden": stat.UF_HIDDEN,
                 "locked": stat.UF_IMMUTABLE}
        if sys.platform == 'darwin':
            files_flags = os.stat(test_file).st_flags
            self.assertEqual((files_flags & flags['hidden']), flags['hidden'])
            self.assertEqual((files_flags & flags['locked']), flags['locked'])
        elif sys.platform == 'win32':
            self.assertTrue(is_hidden(test_file))
            self.assertFalse(os.access(test_file, os.W_OK))

        self.batch_accum.clear()
        # On Windows, we must first unhide the file before we can change additional flags
        self.batch_accum += ChFlags(test_file, "nohidden")   # so file can be seen
        self.batch_accum += Unlock(test_file)                # so file can be erased

        self.exec_and_capture_output("nohidden")

        if sys.platform == 'darwin':
            files_flags = os.stat(test_file).st_flags
            self.assertEqual((files_flags & flags['locked']), 0)
            self.assertEqual((files_flags & flags['hidden']), 0)
        elif sys.platform == 'win32':
            self.assertFalse(is_hidden(test_file))
            self.assertTrue(os.access(test_file, os.W_OK))

    def test_AppendFileToFile_repr(self):
        aftf_obj = AppendFileToFile("/a/file/to/append", "/a/file/to/appendee")
        aftf_obj_recreated = eval(repr(aftf_obj))
        self.assertEqual(aftf_obj, aftf_obj_recreated, "AppendFileToFile.repr did not recreate AppendFileToFile object correctly")

    def test_AppendFileToFile(self):
        source_file = self.path_inside_test_folder("source-file.txt")
        self.assertFalse(source_file.exists(), f"{self.which_test}: {source_file} should not exist before test")
        target_file = self.path_inside_test_folder("target-file.txt")
        self.assertFalse(target_file.exists(), f"{self.which_test}: {target_file} should not exist before test")

        content_1 = ''.join(random.choice(string.ascii_lowercase+string.ascii_uppercase) for i in range(124))
        content_2 = ''.join(random.choice(string.ascii_lowercase+string.ascii_uppercase) for i in range(125))
        with open(source_file, "w") as wfd:
            wfd.write(content_1)
        with open(target_file, "w") as wfd:
            wfd.write(content_2)

        self.batch_accum.clear()
        self.batch_accum += AppendFileToFile(source_file, target_file)

        self.exec_and_capture_output()

        with open(target_file, "r") as rfd:
            concatenated_content = rfd.read()

        expected_content = content_2+content_1
        self.assertEqual(concatenated_content, expected_content)

    def test_ShellCommands_repr(self):
        # ShellCommands.repr() cannot replicate it's original construction exactly
        # therefor the usual repr tests do not apply
        pass

    def test_ShellCommands(self):
        batches_dir = self.path_inside_test_folder("batches")
        self.assertFalse(batches_dir.exists(), f"{self.which_test}: {batches_dir} should not exist before test")

        if sys.platform == 'darwin':
            geronimo = [f"""ls /Users/shai/Desktop >> "{os.fspath(batches_dir)}/geronimo.txt\"""",
                        f"""[ -f "{os.fspath(batches_dir)}/geronimo.txt" ] && echo "g e r o n i m o" >> {os.fspath(batches_dir)}/geronimo.txt"""]
        else:

            # geronimo = [r"SET",]
            geronimo = [r"dir %appdata% >> %appdata%\geronimo.txt",
                        r"dir %userprofile%\desktop >> %userprofile%\desktop\geronimo.txt",
                        r"cmd /C dir %userprofile%\desktop >> %userprofile%\desktop\geronimo.txt",
                        r"cmd /C dir %userprofile%\desktop",]

        self.batch_accum.clear()
        #self.batch_accum += ConfigVarAssign("geronimo", *geronimo)
        self.batch_accum += MakeDirs(batches_dir)
        self.batch_accum += ShellCommands(shell_commands_list=geronimo, message="testing ShellCommands")

        self.exec_and_capture_output()

    def test_ParallelRun_repr(self):
        pr_obj = ParallelRun("/rik/ya/vik", True)
        pr_obj_recreated = eval(repr(pr_obj))
        self.assertEqual(pr_obj, pr_obj_recreated, "ParallelRun.repr did not recreate ParallelRun object correctly")

    def test_ParallelRun_shell(self):
        test_file = self.path_inside_test_folder("list-of-runs")
        self.assertFalse(test_file.exists(), f"{self.which_test}: {test_file} should not exist before test")
        ls_output = self.path_inside_test_folder("ls.out.txt")
        self.assertFalse(ls_output.exists(), f"{self.which_test}: {ls_output} should not exist before test")
        ps_output = self.path_inside_test_folder("ps.out.txt")
        self.assertFalse(ps_output.exists(), f"{self.which_test}: {ps_output} should not exist before test")

        with open(test_file, "w") as wfd:
            if sys.platform == 'darwin':
                wfd.write(f"""# first, do the ls\n""")
                wfd.write(f"""ls -l . > ls.out.txt\n""")
                wfd.write(f"""# meanwhile, do the ps\n""")
                wfd.write(f"""ps -x > ps.out.txt\n""")

        self.batch_accum.clear()
        with self.batch_accum.sub_accum(Cd(self.test_folder)) as sub_bc:
            sub_bc += ParallelRun(test_file, True)

        self.exec_and_capture_output()
        self.assertTrue(ls_output.exists(), f"{self.which_test}: {ls_output} was not created")
        self.assertTrue(ps_output.exists(), f"{self.which_test}: {ps_output} was not created")

    def test_ParallelRun_shell_bad_exit(self):
        test_file = self.path_inside_test_folder("list-of-runs")

        with open(test_file, "w") as wfd:
            if sys.platform == 'darwin':
                wfd.write(f"""# first, do the some good\n""")
                wfd.write(f"""true\n""")
                wfd.write(f"""# while also doing some bad\n""")
                wfd.write(f"""false\n""")

        self.batch_accum.clear()
        with self.batch_accum.sub_accum(Cd(self.test_folder)) as sub_bc:
            sub_bc += ParallelRun(test_file, True)

        self.exec_and_capture_output(expected_exception=SystemExit)

    def test_ParallelRun_no_shell(self):
        test_file = self.path_inside_test_folder("list-of-runs")
        self.assertFalse(test_file.exists(), f"{self.which_test}: {test_file} should not exist before test")

        zip_input = self.path_inside_test_folder("zip_in")
        self.assertFalse(zip_input.exists(), f"{self.which_test}: {zip_input} should not exist before test")
        zip_output = self.path_inside_test_folder("zip_in.bz2")
        self.assertFalse(zip_output.exists(), f"{self.which_test}: {zip_output} should not exist before test")
        zip_input_copy = self.path_inside_test_folder("zip_in.copy")
        self.assertFalse(zip_input_copy.exists(), f"{self.which_test}: {zip_input_copy} should not exist before test")

        # create a file to zip
        with open(zip_input, "w") as wfd:
            wfd.write(''.join(random.choice(string.ascii_lowercase+string.ascii_uppercase+"\n") for i in range(10 * 1024)))
        self.assertTrue(zip_input.exists(), f"{self.which_test}: {zip_input} should have been created")

        with open(test_file, "w") as wfd:
            if sys.platform == 'darwin':
                wfd.write(f"""# first, do the zip\n""")
                wfd.write(f"""bzip2 --compress {zip_input}\n""")
                wfd.write(f'''# also run some random program\n''')
                wfd.write(f'''bison --version\n''')

        self.batch_accum.clear()
        with self.batch_accum.sub_accum(Cd(self.test_folder)) as sub_bc:
            # save a copy of the input file
            sub_bc += CopyFileToFile(zip_input, zip_input_copy)
            # zip the input file, bzip2 will remove it
            sub_bc += ParallelRun(test_file, False)

        self.exec_and_capture_output()
        self.assertFalse(zip_input.exists(), f"{self.which_test}: {zip_input} should have been erased by bzip2")
        self.assertTrue(zip_output.exists(), f"{self.which_test}: {zip_output} should have been created by bzip2")
        self.assertTrue(zip_input_copy.exists(), f"{self.which_test}: {zip_input_copy} should have been copied")

        with open(test_file, "w") as wfd:
            if sys.platform == 'darwin':
                wfd.write(f"""# first, do the unzip\n""")
                # unzip the zipped file an keep the
                wfd.write(f"""bzip2 --decompress --keep {zip_output}\n""")
                wfd.write(f'''# also run some random program\n''')
                wfd.write(f'''bison --version\n''')

        self.batch_accum.clear()
        with self.batch_accum.sub_accum(Cd(self.test_folder)) as sub_bc:
            sub_bc += ParallelRun(test_file, False)

        self.exec_and_capture_output()
        self.assertTrue(zip_input.exists(), f"{self.which_test}: {zip_input} should have been created by bzip2")
        self.assertTrue(zip_output.exists(), f"{self.which_test}: {zip_output} should not have been erased by bzip2")
        self.assertTrue(zip_input_copy.exists(), f"{self.which_test}: {zip_input_copy} should remain")

        self.assertTrue(filecmp.cmp(zip_input, zip_input_copy), f"'{zip_input}' and '{zip_input_copy}' should be identical")

    def test_Wtar_Unwtar_repr(self):
        wtar_obj = Wtar("/the/memphis/belle")
        wtar_obj_recreated = eval(repr(wtar_obj))
        self.assertEqual(wtar_obj, wtar_obj_recreated, "Wtar.repr did not recreate Wtar object correctly")

        wtar_obj = Wtar("/the/memphis/belle", None)
        wtar_obj_recreated = eval(repr(wtar_obj))
        self.assertEqual(wtar_obj, wtar_obj_recreated, "Wtar.repr did not recreate Wtar object correctly")

        wtar_obj = Wtar("/the/memphis/belle", "robota")
        wtar_obj_recreated = eval(repr(wtar_obj))
        self.assertEqual(wtar_obj, wtar_obj_recreated, "Wtar.repr did not recreate Wtar object correctly")

        unwtar_obj = Unwtar("/the/memphis/belle")
        unwtar_obj_recreated = eval(repr(unwtar_obj))
        self.assertEqual(unwtar_obj, unwtar_obj_recreated, "Unwtar.repr did not recreate Unwtar object correctly")

        unwtar_obj = Unwtar("/the/memphis/belle", None)
        unwtar_obj_recreated = eval(repr(unwtar_obj))
        self.assertEqual(unwtar_obj, unwtar_obj_recreated, "Unwtar.repr did not recreate Unwtar object correctly")

        unwtar_obj = Unwtar("/the/memphis/belle", "robota", no_artifacts=True)
        unwtar_obj_recreated = eval(repr(unwtar_obj))
        self.assertEqual(unwtar_obj, unwtar_obj_recreated, "Unwtar.repr did not recreate Unwtar object correctly")

    def test_Wtar_Unwtar(self):
        folder_to_wtar = self.path_inside_test_folder("folder-to-wtar")
        folder_wtarred = self.path_inside_test_folder("folder-to-wtar.wtar")
        dummy_wtar_file_to_replace = self.path_inside_test_folder("dummy-wtar-file-to-replace.dummy")
        with open(dummy_wtar_file_to_replace, "w") as wfd:
            wfd.write(''.join(random.choice(string.ascii_lowercase+string.ascii_uppercase+"\n") for i in range(10 * 1024)))
        self.assertTrue(dummy_wtar_file_to_replace.exists(), f"{self.which_test}: {dummy_wtar_file_to_replace} should have been created")
        another_folder = self.path_inside_test_folder("another-folder")
        wtarred_in_another_folder = another_folder.joinpath("folder-to-wtar.wtar").resolve()

        self.batch_accum.clear()
        self.batch_accum += MakeDirs(folder_to_wtar)
        with self.batch_accum.sub_accum(Cd(folder_to_wtar)) as cd_accum:
            cd_accum += Touch("dohickey")  # add one file with fixed (none random) name
            cd_accum += MakeRandomDirs(num_levels=3, num_dirs_per_level=4, num_files_per_dir=7, file_size=41)
            cd_accum += Wtar(folder_to_wtar)  # wtar next to the folder
            cd_accum += Wtar(folder_to_wtar, dummy_wtar_file_to_replace)  # wtar on replacing existing file
            cd_accum += MakeDirs(another_folder)
            cd_accum += Wtar(folder_to_wtar, another_folder)  # wtar to a different folder
        self.exec_and_capture_output("wtar the folder")
        self.assertTrue(os.path.isfile(folder_wtarred), f"wtarred file was not found {folder_wtarred}")
        self.assertTrue(os.path.isfile(dummy_wtar_file_to_replace), f"dummy_wtar_file_to_replace file was not found {dummy_wtar_file_to_replace}")
        self.assertTrue(os.path.isfile(wtarred_in_another_folder), f"wtarred file in another folder was not found {wtarred_in_another_folder}")
        self.assertTrue(filecmp.cmp(folder_wtarred, dummy_wtar_file_to_replace), f"'{folder_wtarred}' and '{dummy_wtar_file_to_replace}' should be identical")
        self.assertTrue(filecmp.cmp(folder_wtarred, dummy_wtar_file_to_replace), f"'{folder_wtarred}' and '{dummy_wtar_file_to_replace}' should be identical")
        self.assertTrue(filecmp.cmp(folder_wtarred, wtarred_in_another_folder), f"'{folder_wtarred}' and '{wtarred_in_another_folder}' should be identical")

        unwtar_here = self.path_inside_test_folder("unwtar-here")
        unwtared_folder = unwtar_here.joinpath("folder-to-wtar").resolve()
        self.batch_accum.clear()
        self.batch_accum += Unwtar(folder_wtarred, unwtar_here)
        self.exec_and_capture_output("unwtar the folder")
        dir_wtar_unwtar_diff = filecmp.dircmp(folder_to_wtar, unwtared_folder, ignore=['.DS_Store'])
        self.assertTrue(is_identical_dircmp(dir_wtar_unwtar_diff), f"{self.which_test} : before wtar and after unwtar dirs are not the same")

    def test_WinShortcut_repr(self):
        if sys.platform == "win32":
            win_shortcut_obj = WinShortcut("/the/memphis/belle", "/go/to/hell")
            win_shortcut_obj_recreated = eval(repr(win_shortcut_obj))
            self.assertEqual(win_shortcut_obj, win_shortcut_obj_recreated, "WinShortcut.repr did not recreate WinShortcut object correctly")

            win_shortcut_obj = WinShortcut("/the/memphis/belle", "/go/to/hell", False)
            win_shortcut_obj_recreated = eval(repr(win_shortcut_obj))
            self.assertEqual(win_shortcut_obj, win_shortcut_obj_recreated, "WinShortcut.repr did not recreate WinShortcut object correctly")

            win_shortcut_obj = WinShortcut("/the/memphis/belle", "/go/to/hell", run_as_admin=True)
            win_shortcut_obj_recreated = eval(repr(win_shortcut_obj))
            self.assertEqual(win_shortcut_obj, win_shortcut_obj_recreated, "WinShortcut.repr did not recreate WinShortcut object correctly")

    def test_WinShortcut(self):
        if sys.platform == "win32":
            pass  # TBD on windows

    def test_MacDoc_repr(self):
        if sys.platform == "darwin":
            mac_dock_obj = MacDock("/Santa/Catalina/Island", "Santa Catalina Island", True)
            mac_dock_obj_recreated = eval(repr(mac_dock_obj))
            self.assertEqual(mac_dock_obj, mac_dock_obj_recreated, "MacDoc.repr did not recreate MacDoc object correctly")

            mac_dock_obj = MacDock("/Santa/Catalina/Island", "Santa Catalina Island", False)
            mac_dock_obj_recreated = eval(repr(mac_dock_obj))
            self.assertEqual(mac_dock_obj, mac_dock_obj_recreated, "MacDoc.repr did not recreate MacDoc object correctly")

            mac_dock_obj = MacDock("/Santa/Catalina/Island", "Santa Catalina Island", True, remove=True)
            mac_dock_obj_recreated = eval(repr(mac_dock_obj))
            self.assertEqual(mac_dock_obj, mac_dock_obj_recreated, "MacDoc.repr did not recreate MacDoc object correctly")

    def test_MacDoc(self):
        if sys.platform == "darwin":
            pass  # who do we check this?

    def test_RemoveEmptyFolders_repr(self):
        with self.assertRaises(TypeError):
            ref_obj = RemoveEmptyFolders()

        ref_obj = RemoveEmptyFolders("/per/pen/di/cular")
        ref_obj_recreated =eval(repr(ref_obj))
        self.assertEqual(ref_obj, ref_obj_recreated, "RemoveEmptyFolders.repr did not recreate MacDoc object correctly")

        ref_obj = RemoveEmptyFolders("/per/pen/di/cular", [])
        ref_obj_recreated =eval(repr(ref_obj))
        self.assertEqual(ref_obj, ref_obj_recreated, "RemoveEmptyFolders.repr did not recreate MacDoc object correctly")

        ref_obj = RemoveEmptyFolders("/per/pen/di/cular", ['async', 'await'])
        ref_obj_recreated =eval(repr(ref_obj))
        self.assertEqual(ref_obj, ref_obj_recreated, "RemoveEmptyFolders.repr did not recreate MacDoc object correctly")

    def test_RemoveEmptyFolders(self):
        folder_to_remove = self.path_inside_test_folder("folder-to-remove")
        file_to_stay = folder_to_remove.joinpath("paramedic")

        # create the folder, with sub folder and one known file
        self.batch_accum.clear()
        self.batch_accum += MakeDirs(folder_to_remove)
        with self.batch_accum.sub_accum(Cd(folder_to_remove)) as cd_accum:
            cd_accum += Touch(file_to_stay.name)
            cd_accum += MakeRandomDirs(num_levels=3, num_dirs_per_level=2, num_files_per_dir=0, file_size=41)
        self.exec_and_capture_output("create empty folders")
        self.assertTrue(os.path.isdir(folder_to_remove), f"{self.which_test} : folder to remove was not created {folder_to_remove}")
        self.assertTrue(os.path.isfile(file_to_stay), f"{self.which_test} : file_to_stay was not created {file_to_stay}")

        # remove empty folders, top folder and known file should remain
        self.batch_accum.clear()
        self.batch_accum += RemoveEmptyFolders(folder_to_remove, files_to_ignore=['.DS_Store'])
        # removing non existing folder should not be a problem
        self.batch_accum += RemoveEmptyFolders("kajagogo", files_to_ignore=['.DS_Store'])
        self.exec_and_capture_output("remove almost empty folders")
        self.assertTrue(os.path.isdir(folder_to_remove), f"{self.which_test} : folder was removed although it had a legit file {folder_to_remove}")
        self.assertTrue(os.path.isfile(file_to_stay), f"{self.which_test} : file_to_stay was removed {file_to_stay}")

        # remove empty folders, with known file ignored - so to folder should be removed
        self.batch_accum.clear()
        self.batch_accum += RemoveEmptyFolders(folder_to_remove, files_to_ignore=['.DS_Store', "paramedic"])
        self.exec_and_capture_output("remove empty folders")
        self.assertFalse(os.path.isdir(folder_to_remove), f"{self.which_test} : folder was not removed {folder_to_remove}")
        self.assertFalse(os.path.isfile(file_to_stay), f"{self.which_test} : file_to_stay was not removed {file_to_stay}")

    def test_Ls_repr(self):
        with self.assertRaises(AssertionError):
            ref_obj = Ls([])

        ls_obj = Ls('', out_file="empty.txt")
        ls_obj_recreated = eval(repr(ls_obj))
        self.assertEqual(ls_obj, ls_obj_recreated, "Ls.repr did not recreate Ls object correctly")

        ls_obj = Ls("/per/pen/di/cular", out_file="perpendicular_ls.txt", ls_format='abc')
        ls_obj_recreated = eval(repr(ls_obj))
        self.assertEqual(ls_obj, ls_obj_recreated, "Ls.repr did not recreate Ls object correctly")

        ls_obj = Ls("/Gina/Lollobrigida", r"C:\Users\nira\AppData\Local\Waves Audio\instl\Cache/instl/V10", out_file="Lollobrigida.txt")
        ls_obj_recreated = eval(repr(ls_obj))
        self.assertEqual(ls_obj, ls_obj_recreated, "Ls.repr did not recreate Ls object correctly")

    def test_Ls(self):
        folder_to_list = self.path_inside_test_folder("folder-to-list")
        list_out_file = self.path_inside_test_folder("list-output")

        # create the folder, with sub folder and one known file
        self.batch_accum.clear()
        with self.batch_accum.sub_accum(Cd(self.test_folder)) as cd1_accum:
             cd1_accum += MakeDirs(folder_to_list)
             with cd1_accum.sub_accum(Cd(folder_to_list)) as cd2_accum:
                cd2_accum += MakeRandomDirs(num_levels=3, num_dirs_per_level=2, num_files_per_dir=8, file_size=41)
             cd1_accum += Ls(folder_to_list, out_file="list-output")
        self.exec_and_capture_output("ls folder")
        self.assertTrue(os.path.isdir(folder_to_list), f"{self.which_test} : folder to list was not created {folder_to_list}")
        self.assertTrue(os.path.isfile(list_out_file), f"{self.which_test} : list_out_file was not created {list_out_file}")

    def test_Wzip_repr(self):
        wzip_obj = Wzip("/the/memphis/belle")
        wzip_obj_recreated = eval(repr(wzip_obj))
        self.assertEqual(wzip_obj, wzip_obj_recreated, "Wzip.repr did not recreate Wzip object correctly")

        wzip_obj = Wzip("/the/memphis/belle", None)
        wzip_obj_recreated = eval(repr(wzip_obj))
        self.assertEqual(wzip_obj, wzip_obj_recreated, "Wzip.repr did not recreate Wzip object correctly")

        wzip_obj = Wzip("/the/memphis/belle", "robota")
        wzip_obj_recreated = eval(repr(wzip_obj))
        self.assertEqual(wzip_obj, wzip_obj_recreated, "Wzip.repr did not recreate Wzip object correctly")

        unwzip_obj = Unwzip("/the/memphis/belle")
        unwzip_obj_recreated = eval(repr(unwzip_obj))
        self.assertEqual(unwzip_obj, unwzip_obj_recreated, "Unwzip.repr did not recreate Unwzip object correctly")

        unwzip_obj = Unwzip("/the/memphis/belle", None)
        unwzip_obj_recreated = eval(repr(unwzip_obj))
        self.assertEqual(unwzip_obj, unwzip_obj_recreated, "Unwzip.repr did not recreate Unwzip object correctly")

        unwzip_obj = Unwzip("/the/memphis/belle", "robota")
        unwzip_obj_recreated = eval(repr(unwzip_obj))
        self.assertEqual(wzip_obj, wzip_obj_recreated, "Wzip.repr did not recreate Wzip object correctly")

    def test_Wzip(self):
        wzip_input = self.path_inside_test_folder("wzip_in")
        self.assertFalse(wzip_input.exists(), f"{self.which_test}: {wzip_input} should not exist before test")
        wzip_output = self.path_inside_test_folder("wzip_in.wzip")
        self.assertFalse(wzip_output.exists(), f"{self.which_test}: {wzip_output} should not exist before test")

        unwzip_target_folder = self.path_inside_test_folder("unwzip_target")
        self.assertFalse(unwzip_target_folder.exists(), f"{self.which_test}: {unwzip_target_folder} should not exist before test")
        unwzip_target_file = self.path_inside_test_folder("wzip_in")
        self.assertFalse(unwzip_target_file.exists(), f"{self.which_test}: {unwzip_target_file} should not exist before test")

        # create a file to zip
        with open(wzip_input, "w") as wfd:
            wfd.write(''.join(random.choice(string.ascii_lowercase+string.ascii_uppercase+"\n") for i in range(10 * 1024)))
        self.assertTrue(wzip_input.exists(), f"{self.which_test}: {wzip_input} should have been created")

        with self.batch_accum as batchi:
            batchi += Wzip(wzip_input)
        self.exec_and_capture_output("Wzip a file")
        self.assertTrue(wzip_output.exists(), f"{self.which_test}: {wzip_output} should exist after test")
        self.assertTrue(wzip_input.exists(), f"{self.which_test}: {wzip_input} should exist after test")

        with self.batch_accum as batchi:
            batchi += Unwzip(wzip_output, unwzip_target_folder)
        self.exec_and_capture_output("Unwzip a file")
        self.assertTrue(unwzip_target_folder.exists(), f"{self.which_test}: {unwzip_target_folder} should exist before test")
        self.assertTrue(unwzip_target_file.exists(), f"{self.which_test}: {unwzip_target_file} should exist before test")
        self.assertTrue(filecmp.cmp(wzip_input, unwzip_target_file), f"'{wzip_input}' and '{unwzip_target_file}' should be identical")

    def test_Curl_repr(self):
        url_from = r"http://www.google.com"
        file_to = "/q/w/r"
        curl_path = 'curl'
        if sys.platform == 'win32':
            curl_path = r'C:\Program Files (x86)\Waves Central\WavesLicenseEngine.bundle\Contents\Win32\curl.exe'
        curl_obj = CUrl(url_from, file_to, curl_path)
        curl_obj_recreated = eval(repr(curl_obj))
        self.assertEqual(curl_obj, curl_obj_recreated, "CUrl.repr did not recreate CUrl object correctly")

    def test_Curl_download(self):
        sample_file = Path(__file__).joinpath('../test_data/curl_sample.txt').resolve()
        with open(sample_file, 'r') as stream:
            test_data = stream.read()
        url_from = 'https://www.sample-videos.com/text/Sample-text-file-10kb.txt'
        to_path = self.path_inside_test_folder("curl")
        curl_path = 'curl'
        if sys.platform == 'win32':
            curl_path = r'C:\Program Files (x86)\Waves Central\WavesLicenseEngine.bundle\Contents\Win32\curl.exe'
        os.makedirs(to_path, exist_ok=True)
        downloaded_file = os.path.join(to_path, 'Sample.txt')
        with self.batch_accum as batchi:
            batchi += CUrl(url_from, downloaded_file, curl_path)
        self.exec_and_capture_output("Download file")
        with open(downloaded_file, 'r') as stream:
            downloaded_data = stream.read()
        self.assertEqual(test_data, downloaded_data)

    def test_Essentiality(self):
        self.batch_accum.clear()
        with self.batch_accum.sub_accum(Stage("redundant section")) as redundant_accum:
            redundant_accum += Echo("redundant echo")
        self.assertEqual(self.batch_accum.total_progress_count(), 0, f"{self.which_test}: a Stage with only echo should discarded")
        with self.batch_accum.sub_accum(Stage("redundant section")) as redundant_accum:
            redundant_accum += Wzip("dummy no real path")
        self.assertGreater(self.batch_accum.total_progress_count(), 0, f"{self.which_test}: a Stage with essential command should not discarded")

    def test_CreateSymlink_repr(self):

        if sys.platform != 'darwin':
            return

        some_file_path = "/Pippi/Långstrump"
        some_symlink_path = "/Astrid/Anna/Emilia/Lindgren"
        create_symlink_obj = CreateSymlink(some_symlink_path, some_file_path)
        create_symlink_obj_recreated = eval(repr(create_symlink_obj))
        self.assertEqual(create_symlink_obj, create_symlink_obj_recreated, "CreateSymlink.repr did not recreate CreateSymlink object correctly")

    def test_CreateSymlink(self):

        if sys.platform != 'darwin':
            return

        a_file_to_symlink = self.path_inside_test_folder("symlink_me_file")
        symlink_to_a_file = self.path_inside_test_folder("symlink_of_a_file")
        relative_symlink_to_a_file = self.path_inside_test_folder("relative_symlink_of_a_file")
        a_folder_to_symlink = self.path_inside_test_folder("symlink_me_folder")
        symlink_to_a_folder = self.path_inside_test_folder("symlink_of_a_folder")
        relative_symlink_to_a_folder = self.path_inside_test_folder("relative_symlink_of_a_folder")

        self.batch_accum.clear()
        with self.batch_accum.sub_accum(Cd(self.test_folder)) as iSubSub:
            iSubSub += Touch(a_file_to_symlink)
            iSubSub += MakeDirs(a_folder_to_symlink)
            iSubSub += CreateSymlink(symlink_to_a_file, a_file_to_symlink)
            iSubSub += CreateSymlink(symlink_to_a_folder, a_folder_to_symlink)
            iSubSub += CreateSymlink(relative_symlink_to_a_file, a_file_to_symlink.name)
            iSubSub += CreateSymlink(relative_symlink_to_a_folder, a_folder_to_symlink.name)
        self.exec_and_capture_output("CreateSymlink")

        self.assertFalse(os.path.islink(a_file_to_symlink), f"CreateSymlink {a_file_to_symlink} should be a file not a symlink")
        self.assertFalse(os.path.islink(a_folder_to_symlink), f"CreateSymlink {a_folder_to_symlink} should be a file not a symlink")
        self.assertTrue(os.path.islink(symlink_to_a_file), f"CreateSymlink {symlink_to_a_file} should be a symlink")
        self.assertTrue(os.path.islink(symlink_to_a_folder), f"CreateSymlink {symlink_to_a_folder} should be a symlink")
        self.assertTrue(os.path.islink(relative_symlink_to_a_file), f"CreateSymlink {relative_symlink_to_a_file} should be a symlink")
        self.assertTrue(os.path.islink(relative_symlink_to_a_folder), f"CreateSymlink {relative_symlink_to_a_folder} should be a symlink")

        # check the absolute symlinks
        a_file_original_from_symlink = os.readlink(symlink_to_a_file)
        a_folder_original_from_symlink = os.readlink(symlink_to_a_folder)
        self.assertTrue(a_file_to_symlink.samefile(a_file_original_from_symlink), f"symlink resolved to {a_file_original_from_symlink} not to {a_file_to_symlink} as expected")
        self.assertTrue(a_folder_to_symlink.samefile(a_folder_original_from_symlink), f"symlink resolved to {a_folder_original_from_symlink} not to {a_folder_to_symlink} as expected")

        # check the relative symlinks
        a_file_original_from_relative_symlink = self.path_inside_test_folder(os.readlink(relative_symlink_to_a_file))
        a_folder_original_from_relative_symlink = self.path_inside_test_folder(os.readlink(relative_symlink_to_a_folder))
        self.assertTrue(a_file_to_symlink.samefile(a_file_original_from_relative_symlink), f"symlink resolved to {a_file_original_from_relative_symlink} not to {a_file_to_symlink} as expected")
        self.assertTrue(a_folder_to_symlink.samefile(a_folder_original_from_relative_symlink), f"symlink resolved to {a_folder_original_from_relative_symlink} not to {a_folder_to_symlink} as expected")

    def test_SymlinkToSymlinkFile_repr(self):

        if sys.platform != 'darwin':
            return

        some_file_path = "/Pippi/Långstrump"
        create_symlink_obj = SymlinkToSymlinkFile(some_file_path)
        create_symlink_obj_recreated = eval(repr(create_symlink_obj))
        self.assertEqual(create_symlink_obj, create_symlink_obj_recreated, "SymlinkToSymlinkFile.repr did not recreate SymlinkToSymlinkFile object correctly")

    def test_SymlinkFileToSymlink_repr(self):

        if sys.platform != 'darwin':
            return

        some_file_path = "/Pippi/Långstrump.symlink"
        resolve_symlink_obj = SymlinkFileToSymlink(some_file_path)
        resolve_symlink_obj_reresolved = eval(repr(resolve_symlink_obj))
        self.assertEqual(resolve_symlink_obj, resolve_symlink_obj_reresolved, "SymlinkToSymlinkFile.repr did not reresolve SymlinkToSymlinkFile object correctly")

    def test_SymlinkToSymlinkFileAndBack(self):
        """ since symlinks cannot be uploaded (or downloaded) to S3, instl replaces them with
            a .symlink file that contains the target of the original symlink.
            Before uploading SymlinkToSymlinkFile is called
            After downloading SymlinkFileToSymlink is called
        """

        if sys.platform != 'darwin':
            return

        SymlinkTestData = namedtuple('SymlinkTestData', ['original_to_symlink', 'symlink_to_a_original', 'symlink_file_of_original', 'relative_symlink_to_a_original', 'symlink_file_of_relative'])

        def create_symlink_test_data(name):
            """ a helper function to create paths to original, symlinks and symlink files"""
            original_to_symlink = self.path_inside_test_folder(name)

            symlink_to_a_original = self.path_inside_test_folder(f"symlink_of_{name}")
            relative_symlink_to_a_original = self.path_inside_test_folder(f"relative_symlink_of_{name}")

            symlink_file_of_original = Path(os.fspath(symlink_to_a_original)+".symlink")
            symlink_file_of_relative = Path(os.fspath(relative_symlink_to_a_original)+".symlink")

            return SymlinkTestData(original_to_symlink, symlink_to_a_original, symlink_file_of_original, relative_symlink_to_a_original, symlink_file_of_relative)

        file_symlink_test_data = create_symlink_test_data("a_file")
        folder_symlink_test_data = create_symlink_test_data("a_folder")

        self.batch_accum.clear()
        self.batch_accum += Touch(file_symlink_test_data.original_to_symlink)
        self.batch_accum += MakeDirs(folder_symlink_test_data.original_to_symlink)
        for test_data in file_symlink_test_data, folder_symlink_test_data:
            with self.batch_accum.sub_accum(CdStage(self.test_folder , test_data.original_to_symlink.name)) as symlink_test_accum:
                symlink_test_accum += CreateSymlink(test_data.symlink_to_a_original, test_data.original_to_symlink)                # symlink with full path
                symlink_test_accum += CreateSymlink(test_data.relative_symlink_to_a_original, test_data.original_to_symlink.name)  # symlink with relative path
                symlink_test_accum += SymlinkToSymlinkFile(test_data.symlink_to_a_original)
                symlink_test_accum += SymlinkToSymlinkFile(test_data.relative_symlink_to_a_original)

        self.exec_and_capture_output("SymlinkToSymlinkFile Creating symlink files")

        for test_data in file_symlink_test_data, folder_symlink_test_data:
            self.assertFalse(os.path.islink(test_data[0]), f"SymlinkToSymlinkFile {test_data.original_to_symlink} should be a file not a symlink")
            self.assertFalse(test_data.symlink_to_a_original.exists(), f"SymlinkToSymlinkFile {test_data.symlink_to_a_original} should have been erased")
            self.assertFalse(test_data.relative_symlink_to_a_original.exists(), f"SymlinkToSymlinkFile {test_data.relative_symlink_to_a_original} should have been erased")
            self.assertTrue(test_data.symlink_file_of_original.is_file(), f"SymlinkToSymlinkFile {test_data.symlink_file_of_original} should have been replaced by .symlink file")
            self.assertTrue(test_data.symlink_file_of_relative.is_file(), f"SymlinkToSymlinkFile {test_data.symlink_file_of_relative} should be replaced by .symlink file")

        for test_data in file_symlink_test_data, folder_symlink_test_data:
            self.batch_accum += SymlinkFileToSymlink(test_data.symlink_file_of_original)
            self.batch_accum += SymlinkFileToSymlink(test_data.symlink_file_of_relative)
        self.exec_and_capture_output("SymlinkToSymlinkFile resolving symlink files")

        for test_data in file_symlink_test_data, folder_symlink_test_data:
            # check that the absolute and relative symlinks have been created
            self.assertTrue(test_data.symlink_to_a_original.is_symlink(), f"SymlinkToSymlinkFile {test_data.symlink_to_a_original} should have been created")
            self.assertTrue(test_data.relative_symlink_to_a_original.is_symlink(), f"SymlinkToSymlinkFile {test_data.relative_symlink_to_a_original} should have been created")

            # check that the absolute and relative symlinks files have been removed
            self.assertFalse(test_data.symlink_file_of_original.exists(), f"SymlinkToSymlinkFile {test_data.symlink_file_of_original} should have been erased")
            self.assertFalse(test_data.symlink_file_of_relative.exists(), f"SymlinkToSymlinkFile {test_data.symlink_file_of_relative} should have been erased")

            an_original_from_symlink = os.readlink(test_data.symlink_to_a_original)
            an_original_from_relative_symlink = os.readlink(test_data.relative_symlink_to_a_original)

            # check that the absolute and relative symlinks files point to the original
            self.assertTrue(test_data.original_to_symlink.samefile(an_original_from_symlink), f"symlink resolved to {an_original_from_symlink} not to {test_data.symlink_to_a_original} as expected")
            os.chdir(self.test_folder)  # so relative resolve of symlink will work
            self.assertTrue(test_data.original_to_symlink.samefile(an_original_from_relative_symlink), f"symlink resolved to {an_original_from_relative_symlink} not to {test_data.symlink_to_a_original} as expected")

    def private_test_ConvertFolderOfSymlinks(self):
        """ to enable this test give a real path as folder_of_symlinks, preferably one with symlinks..."""

        if sys.platform != 'darwin':
            return

        folder_of_symlinks = Path("/Users/shai/Desktop/Tk.framework")

        self.batch_accum.clear()
        self.batch_accum += CreateSymlinkFilesInFolder(folder_of_symlinks)
        self.exec_and_capture_output("test_ConvertFolderOfSymlinks_to_symlink_files")

        self.batch_accum.clear()
        self.batch_accum += ResolveSymlinkFilesInFolder(folder_of_symlinks)
        self.exec_and_capture_output("test_ConvertFolderOfSymlinks_from_symlink_files")

    def test_RsyncClone_repr(self):
        dir_from = r"\p\o\i"
        dir_to = "/q/w/r"
        ong = RsyncClone(dir_from, dir_to)
        ong_recreated = eval(repr(ong))
        self.assertEqual(ong, ong_recreated, "RsyncClone.repr (1) did not recreate RsyncClone object correctly")

        ong = RsyncClone(dir_from, dir_to, symlinks_as_symlinks=False,
                 ignore_patterns=['*.a', 'b.*'],
                 hard_links=False,
                 ignore_dangling_symlinks=True,
                 delete_extraneous_files=True,
                 verbose=17,
                 dry_run=True)
        print(repr(ong))
        ong_recreated = eval(repr(ong))
        self.assertEqual(ong, ong_recreated, "RsyncClone.repr (2) did not recreate RsyncClone object correctly")

    def test_RaiseException_repr(self):
        the_exception = ValueError
        the_message = "just a dummy exception"
        re_obj = RaiseException(the_exception, the_message)
        re_obj_recreated = eval(repr(re_obj))
        self.assertEqual(re_obj, re_obj_recreated, "RaiseException.repr (1) did not recreate RsyncClone object correctly")

    def test_RaiseException(self):
        self.batch_accum.clear()
        self.batch_accum += RaiseException(ValueError, "la la la")
        self.exec_and_capture_output(expected_exception=ValueError)

    def test_SVNClient_repr(self):

        if sys.platform != 'darwin':
            return

        create_svn_obj = SVNClient("checkout", "--depth", "infinity")
        create_svn_obj_recreated = eval(repr(create_svn_obj))
        self.assertEqual(create_svn_obj, create_svn_obj_recreated, "SVNClient.repr did not recreate SVNClient object correctly")

    def test_SVNClient(self):

        if sys.platform != 'darwin':
            return

        svn_checkout_dir = Path("/Volumes/BonaFide/installers/testinstl/V9/svn")

        self.batch_accum.clear()
        with self.batch_accum.sub_accum(Cd(svn_checkout_dir)) as sub_bc:
            sub_bc += SVNClient("info")

        self.exec_and_capture_output()

<<<<<<< HEAD
    def test_ReadRegistryValue_repr(self):
        if sys.platform == 'darwin':
            return
        reg_obj = ReadRegistryValue('HKEY_LOCAL_MACHINE', r'SOFTWARE\Microsoft\Fax', 'ArchiveFolder')
        reg_obj_recreated = eval(repr(reg_obj))
        self.assertEqual(reg_obj, reg_obj_recreated, "ReadRegistryKey.repr did not recreate ReadRegistryKey object correctly")

    def test_CreateRegistryKey_repr(self):
        if sys.platform == 'darwin':
            return
        reg_obj = CreateRegistryKey('HKEY_LOCAL_MACHINE', r'SOFTWARE\Waves Audio\Test', 'test_val1')
        reg_obj_recreated = eval(repr(reg_obj))
        self.assertEqual(reg_obj, reg_obj_recreated, "CreateRegistryKey.repr did not recreate CreateRegistryKey object correctly")

    def test_CreateRegistryValues_repr(self):
        if sys.platform == 'darwin':
            return
        reg_obj = CreateRegistryValues('HKEY_LOCAL_MACHINE', r'SOFTWARE\Waves Audio\Test', {'key1': 'val1', 'key2': 'val2'})
        reg_obj_recreated = eval(repr(reg_obj))
        self.assertEqual(reg_obj, reg_obj_recreated, "CreateRegistryKey.repr did not recreate CreateRegistryKey object correctly")

    def test_DeleteRegistryKey_repr(self):
        if sys.platform == 'darwin':
            return
        reg_obj = DeleteRegistryKey('HKEY_LOCAL_MACHINE', r'SOFTWARE\Waves Audio', 'Test')
        reg_obj_recreated = eval(repr(reg_obj))
        self.assertEqual(reg_obj, reg_obj_recreated, "DeleteRegistryKey.repr did not recreate DeleteRegistryKey object correctly")

    def test_DeleteRegistryValues_repr(self):
        if sys.platform == 'darwin':
            return
        reg_obj = DeleteRegistryValues('HKEY_LOCAL_MACHINE', r'SOFTWARE\Waves Audio\Test', ('key1', 'key2'))
        reg_obj_recreated = eval(repr(reg_obj))
        self.assertEqual(reg_obj, reg_obj_recreated, "DeleteRegistryValues.repr did not recreate DeleteRegistryValues object correctly")

    def test_ReadRegistryValue(self):
        # reg.exe add HKEY_LOCAL_MACHINE\SOFTWARE\Waves /V LocationV10 /T REG_SZ /D "%CD%" /F'
        expected_value = r'C:\ProgramData\Microsoft\Windows NT\MSFax'
        value = ReadRegistryValue('HKEY_LOCAL_MACHINE', r'SOFTWARE\Microsoft\Fax', 'ArchiveFolder')()
        self.assertEqual(expected_value, value, f"ReadRegistryKey values {expected_value} != {value}")

    def test_CreateRegistryKey(self):
        CreateRegistryKey('HKEY_LOCAL_MACHINE', r'SOFTWARE\Waves Audio', 'Test')()
        test_key = ReadRegistryValue('HKEY_LOCAL_MACHINE', r'SOFTWARE\Waves Audio\Test', '')
        self.assertTrue(test_key.exists, f'Key not created - {test_key.hkey}\\{test_key.key}')

    def test_CreateRegistryValues(self):
        test_data = {'key1': 'val1', 'key2': 'val2'}
        CreateRegistryValues('HKEY_LOCAL_MACHINE', r'SOFTWARE\Waves Audio\Test', test_data)()
        for k, expected_value in test_data.items():
            value = ReadRegistryValue('HKEY_LOCAL_MACHINE', r'SOFTWARE\Waves Audio\Test', k)()
            self.assertEqual(value, expected_value, f"ReadRegistryKey values {expected_value} != {value}")

    def test_DeleteRegistryKey(self):
        DeleteRegistryKey('HKEY_LOCAL_MACHINE', r'SOFTWARE\Waves Audio', 'Test')()
        test_key = ReadRegistryValue('HKEY_LOCAL_MACHINE', r'SOFTWARE\Waves Audio\Test', '')
        self.assertFalse(test_key.exists, f'Key should not exist - {test_key.hkey}\\{test_key.key}')

    def test_DeleteRegistryValues(self):
        test_values = ('key1', 'key2')
        DeleteRegistryValues('HKEY_LOCAL_MACHINE', r'SOFTWARE\Waves Audio\Test', test_values)()
        for value in test_values:
            with self.assertRaises(FileNotFoundError):
                ReadRegistryValue('HKEY_LOCAL_MACHINE', r'SOFTWARE\Waves Audio\Test', value)()
=======
    def test_If_repr(self):
        the_condition = True
        obj = If(the_condition, if_true=Touch("hootenanny"), if_false=Touch("hootebunny"))
        if_repr = repr(obj)
        print(if_repr)
        obj_recreated = eval(if_repr)
        self.assertEqual(obj, obj_recreated, "If.repr (1) did not recreate If object correctly")

        obj = If(Path("/mama/mia/here/i/go/again").exists(), if_true=Touch("hootenanny"), if_false=Touch("hootebunny"))
        if_repr = repr(obj)
        print(if_repr)
        obj_recreated = eval(if_repr)
        self.assertEqual(obj, obj_recreated, "If.repr (1) did not recreate If object correctly")

    def test_IfFileExist(self):
        file_that_should_exist = self.path_inside_test_folder("should_exist")
        self.assertFalse(file_that_should_exist.exists(), f"{self.which_test}: {file_that_should_exist} should not exist before test")
        file_that_should_not_exist = self.path_inside_test_folder("should_not_exist")
        self.assertFalse(file_that_should_not_exist.exists(), f"{self.which_test}: {file_that_should_not_exist} should not exist before test")
        file_touched_if_exist = self.path_inside_test_folder("touched_if_exist")
        self.assertFalse(file_touched_if_exist.exists(), f"{self.which_test}: {file_touched_if_exist} should not exist before test")
        file_touched_if_not_exist = self.path_inside_test_folder("touched_if_not_exist")
        self.assertFalse(file_touched_if_not_exist.exists(), f"{self.which_test}: {file_touched_if_not_exist} should not exist before test")

        self.batch_accum.clear()
        self.batch_accum += Touch(file_that_should_exist)
        self.batch_accum += If(IsFile(file_that_should_exist), if_true=Touch(file_touched_if_exist), if_false=Touch(file_that_should_not_exist))
        self.batch_accum += If(IsFile(file_that_should_not_exist), if_true=Touch(file_that_should_not_exist), if_false=Touch(file_touched_if_not_exist))

        self.exec_and_capture_output()
        self.assertTrue(file_that_should_exist.exists(), f"{self.which_test}: {file_that_should_exist} should have been created")
        self.assertTrue(file_touched_if_exist.exists(), f"{self.which_test}: {file_touched_if_exist} should have been created")
        self.assertFalse(file_that_should_not_exist.exists(), f"{self.which_test}: {file_that_should_not_exist} should not have been created")
        self.assertTrue(file_touched_if_not_exist.exists(), f"{self.which_test}: {file_touched_if_not_exist} should have been created")
>>>>>>> de1f4bdd


if __name__ == '__main__':
    test_folder = Path(__file__).joinpath(os.pardir, os.pardir, os.pardir).resolve().joinpath(main_test_folder_name)
    shutil.rmtree(test_folder)

    unittest.main()<|MERGE_RESOLUTION|>--- conflicted
+++ resolved
@@ -970,72 +970,6 @@
 
         self.exec_and_capture_output()
 
-<<<<<<< HEAD
-    def test_ReadRegistryValue_repr(self):
-        if sys.platform == 'darwin':
-            return
-        reg_obj = ReadRegistryValue('HKEY_LOCAL_MACHINE', r'SOFTWARE\Microsoft\Fax', 'ArchiveFolder')
-        reg_obj_recreated = eval(repr(reg_obj))
-        self.assertEqual(reg_obj, reg_obj_recreated, "ReadRegistryKey.repr did not recreate ReadRegistryKey object correctly")
-
-    def test_CreateRegistryKey_repr(self):
-        if sys.platform == 'darwin':
-            return
-        reg_obj = CreateRegistryKey('HKEY_LOCAL_MACHINE', r'SOFTWARE\Waves Audio\Test', 'test_val1')
-        reg_obj_recreated = eval(repr(reg_obj))
-        self.assertEqual(reg_obj, reg_obj_recreated, "CreateRegistryKey.repr did not recreate CreateRegistryKey object correctly")
-
-    def test_CreateRegistryValues_repr(self):
-        if sys.platform == 'darwin':
-            return
-        reg_obj = CreateRegistryValues('HKEY_LOCAL_MACHINE', r'SOFTWARE\Waves Audio\Test', {'key1': 'val1', 'key2': 'val2'})
-        reg_obj_recreated = eval(repr(reg_obj))
-        self.assertEqual(reg_obj, reg_obj_recreated, "CreateRegistryKey.repr did not recreate CreateRegistryKey object correctly")
-
-    def test_DeleteRegistryKey_repr(self):
-        if sys.platform == 'darwin':
-            return
-        reg_obj = DeleteRegistryKey('HKEY_LOCAL_MACHINE', r'SOFTWARE\Waves Audio', 'Test')
-        reg_obj_recreated = eval(repr(reg_obj))
-        self.assertEqual(reg_obj, reg_obj_recreated, "DeleteRegistryKey.repr did not recreate DeleteRegistryKey object correctly")
-
-    def test_DeleteRegistryValues_repr(self):
-        if sys.platform == 'darwin':
-            return
-        reg_obj = DeleteRegistryValues('HKEY_LOCAL_MACHINE', r'SOFTWARE\Waves Audio\Test', ('key1', 'key2'))
-        reg_obj_recreated = eval(repr(reg_obj))
-        self.assertEqual(reg_obj, reg_obj_recreated, "DeleteRegistryValues.repr did not recreate DeleteRegistryValues object correctly")
-
-    def test_ReadRegistryValue(self):
-        # reg.exe add HKEY_LOCAL_MACHINE\SOFTWARE\Waves /V LocationV10 /T REG_SZ /D "%CD%" /F'
-        expected_value = r'C:\ProgramData\Microsoft\Windows NT\MSFax'
-        value = ReadRegistryValue('HKEY_LOCAL_MACHINE', r'SOFTWARE\Microsoft\Fax', 'ArchiveFolder')()
-        self.assertEqual(expected_value, value, f"ReadRegistryKey values {expected_value} != {value}")
-
-    def test_CreateRegistryKey(self):
-        CreateRegistryKey('HKEY_LOCAL_MACHINE', r'SOFTWARE\Waves Audio', 'Test')()
-        test_key = ReadRegistryValue('HKEY_LOCAL_MACHINE', r'SOFTWARE\Waves Audio\Test', '')
-        self.assertTrue(test_key.exists, f'Key not created - {test_key.hkey}\\{test_key.key}')
-
-    def test_CreateRegistryValues(self):
-        test_data = {'key1': 'val1', 'key2': 'val2'}
-        CreateRegistryValues('HKEY_LOCAL_MACHINE', r'SOFTWARE\Waves Audio\Test', test_data)()
-        for k, expected_value in test_data.items():
-            value = ReadRegistryValue('HKEY_LOCAL_MACHINE', r'SOFTWARE\Waves Audio\Test', k)()
-            self.assertEqual(value, expected_value, f"ReadRegistryKey values {expected_value} != {value}")
-
-    def test_DeleteRegistryKey(self):
-        DeleteRegistryKey('HKEY_LOCAL_MACHINE', r'SOFTWARE\Waves Audio', 'Test')()
-        test_key = ReadRegistryValue('HKEY_LOCAL_MACHINE', r'SOFTWARE\Waves Audio\Test', '')
-        self.assertFalse(test_key.exists, f'Key should not exist - {test_key.hkey}\\{test_key.key}')
-
-    def test_DeleteRegistryValues(self):
-        test_values = ('key1', 'key2')
-        DeleteRegistryValues('HKEY_LOCAL_MACHINE', r'SOFTWARE\Waves Audio\Test', test_values)()
-        for value in test_values:
-            with self.assertRaises(FileNotFoundError):
-                ReadRegistryValue('HKEY_LOCAL_MACHINE', r'SOFTWARE\Waves Audio\Test', value)()
-=======
     def test_If_repr(self):
         the_condition = True
         obj = If(the_condition, if_true=Touch("hootenanny"), if_false=Touch("hootebunny"))
@@ -1070,7 +1004,71 @@
         self.assertTrue(file_touched_if_exist.exists(), f"{self.which_test}: {file_touched_if_exist} should have been created")
         self.assertFalse(file_that_should_not_exist.exists(), f"{self.which_test}: {file_that_should_not_exist} should not have been created")
         self.assertTrue(file_touched_if_not_exist.exists(), f"{self.which_test}: {file_touched_if_not_exist} should have been created")
->>>>>>> de1f4bdd
+
+    def test_ReadRegistryValue_repr(self):
+        if sys.platform == 'darwin':
+            return
+        reg_obj = ReadRegistryValue('HKEY_LOCAL_MACHINE', r'SOFTWARE\Microsoft\Fax', 'ArchiveFolder')
+        reg_obj_recreated = eval(repr(reg_obj))
+        self.assertEqual(reg_obj, reg_obj_recreated, "ReadRegistryKey.repr did not recreate ReadRegistryKey object correctly")
+
+    def test_CreateRegistryKey_repr(self):
+        if sys.platform == 'darwin':
+            return
+        reg_obj = CreateRegistryKey('HKEY_LOCAL_MACHINE', r'SOFTWARE\Waves Audio\Test', 'test_val1')
+        reg_obj_recreated = eval(repr(reg_obj))
+        self.assertEqual(reg_obj, reg_obj_recreated, "CreateRegistryKey.repr did not recreate CreateRegistryKey object correctly")
+
+    def test_CreateRegistryValues_repr(self):
+        if sys.platform == 'darwin':
+            return
+        reg_obj = CreateRegistryValues('HKEY_LOCAL_MACHINE', r'SOFTWARE\Waves Audio\Test', {'key1': 'val1', 'key2': 'val2'})
+        reg_obj_recreated = eval(repr(reg_obj))
+        self.assertEqual(reg_obj, reg_obj_recreated, "CreateRegistryKey.repr did not recreate CreateRegistryKey object correctly")
+
+    def test_DeleteRegistryKey_repr(self):
+        if sys.platform == 'darwin':
+            return
+        reg_obj = DeleteRegistryKey('HKEY_LOCAL_MACHINE', r'SOFTWARE\Waves Audio', 'Test')
+        reg_obj_recreated = eval(repr(reg_obj))
+        self.assertEqual(reg_obj, reg_obj_recreated, "DeleteRegistryKey.repr did not recreate DeleteRegistryKey object correctly")
+
+    def test_DeleteRegistryValues_repr(self):
+        if sys.platform == 'darwin':
+            return
+        reg_obj = DeleteRegistryValues('HKEY_LOCAL_MACHINE', r'SOFTWARE\Waves Audio\Test', ('key1', 'key2'))
+        reg_obj_recreated = eval(repr(reg_obj))
+        self.assertEqual(reg_obj, reg_obj_recreated, "DeleteRegistryValues.repr did not recreate DeleteRegistryValues object correctly")
+
+    def test_ReadRegistryValue(self):
+        # reg.exe add HKEY_LOCAL_MACHINE\SOFTWARE\Waves /V LocationV10 /T REG_SZ /D "%CD%" /F'
+        expected_value = r'C:\ProgramData\Microsoft\Windows NT\MSFax'
+        value = ReadRegistryValue('HKEY_LOCAL_MACHINE', r'SOFTWARE\Microsoft\Fax', 'ArchiveFolder')()
+        self.assertEqual(expected_value, value, f"ReadRegistryKey values {expected_value} != {value}")
+
+    def test_CreateRegistryKey(self):
+        CreateRegistryKey('HKEY_LOCAL_MACHINE', r'SOFTWARE\Waves Audio', 'Test')()
+        test_key = ReadRegistryValue('HKEY_LOCAL_MACHINE', r'SOFTWARE\Waves Audio\Test', '')
+        self.assertTrue(test_key.exists, f'Key not created - {test_key.hkey}\\{test_key.key}')
+
+    def test_CreateRegistryValues(self):
+        test_data = {'key1': 'val1', 'key2': 'val2'}
+        CreateRegistryValues('HKEY_LOCAL_MACHINE', r'SOFTWARE\Waves Audio\Test', test_data)()
+        for k, expected_value in test_data.items():
+            value = ReadRegistryValue('HKEY_LOCAL_MACHINE', r'SOFTWARE\Waves Audio\Test', k)()
+            self.assertEqual(value, expected_value, f"ReadRegistryKey values {expected_value} != {value}")
+
+    def test_DeleteRegistryKey(self):
+        DeleteRegistryKey('HKEY_LOCAL_MACHINE', r'SOFTWARE\Waves Audio', 'Test')()
+        test_key = ReadRegistryValue('HKEY_LOCAL_MACHINE', r'SOFTWARE\Waves Audio\Test', '')
+        self.assertFalse(test_key.exists, f'Key should not exist - {test_key.hkey}\\{test_key.key}')
+
+    def test_DeleteRegistryValues(self):
+        test_values = ('key1', 'key2')
+        DeleteRegistryValues('HKEY_LOCAL_MACHINE', r'SOFTWARE\Waves Audio\Test', test_values)()
+        for value in test_values:
+            with self.assertRaises(FileNotFoundError):
+                ReadRegistryValue('HKEY_LOCAL_MACHINE', r'SOFTWARE\Waves Audio\Test', value)()
 
 
 if __name__ == '__main__':
