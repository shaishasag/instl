#!/usr/bin/env python3.6


import sys
import os
import pathlib
import unittest
import shutil
import stat
import ctypes
import io
import contextlib
import filecmp
import random
import string
from collections import namedtuple

import utils
from pybatch import *
from pybatch import PythonBatchCommandAccum
from pybatch.copyBatchCommands import RsyncClone


@contextlib.contextmanager
def capture_stdout(in_new_stdout=None):
    old_stdout = sys.stdout
    if in_new_stdout is None:
        new_stdout = io.StringIO()
    else:
        new_stdout = in_new_stdout
    sys.stdout = new_stdout
    yield new_stdout
    new_stdout.seek(0)
    sys.stdout = old_stdout


def explain_dict_diff(d1, d2):
    keys1 = set(d1.keys())
    keys2 = set(d2.keys())
    if keys1 != keys2:
        print("keys in d1 not in d2", keys1-keys2)
        print("keys in d2 not in d1", keys2-keys1)
    else:
        for k in keys1:
            if d1[k] != d2[k]:
                print(f"d1['{k}']({d1[k]}) != d2['{k}']({d2[k]})")


def is_identical_dircmp(a_dircmp: filecmp.dircmp):
    """ filecmp.dircmp does not have straight forward way to ask are directories the same?
        is_identical_dircmp attempts to fill this gap
    """
    retVal = len(a_dircmp.left_only) == 0 and len(a_dircmp.right_only) == 0 and len(a_dircmp.diff_files) == 0
    if retVal:
        for sub_dircmp in a_dircmp.subdirs.values():
            retVal = is_identical_dircmp(sub_dircmp)
            if not retVal:
                break
    return retVal


def is_identical_dircomp_with_ignore(a_dircmp: filecmp.dircmp, filen_names_to_ignore):
    '''A non recusive function that tests that two folders are the same, but testing that the ignore list has been ignored (and not copied to trg folder)'''
    return a_dircmp.left_only == filen_names_to_ignore and len(a_dircmp.right_only) == 0 and len(a_dircmp.diff_files) == 0


def is_same_inode(file_1, file_2):
    retVal = os.stat(file_1)[stat.ST_INO] == os.stat(file_2)[stat.ST_INO]
    return retVal


def is_hard_linked(a_dircmp: filecmp.dircmp):
    """ check that all same_files are hard link of each other"""
    retVal = True
    for a_file in a_dircmp.same_files:
        left_file = os.path.join(a_dircmp.left, a_file)
        right_file = os.path.join(a_dircmp.right, a_file)
        retVal = is_same_inode(left_file, right_file)
        if not retVal:
            break
    if retVal:
        for sub_dircmp in a_dircmp.subdirs.values():
            retVal = is_hard_linked(sub_dircmp)
            if not retVal:
                break
    return retVal


def compare_chmod_recursive(folder_path, expected_file_mode, expected_dir_mode):
    root_mode = stat.S_IMODE(os.stat(folder_path).st_mode)
    if root_mode != expected_dir_mode:
        return False
    for root, dirs, files in os.walk(folder_path, followlinks=False):
        for item in files:
            item_path = os.path.join(root, item)
            item_mode = stat.S_IMODE(os.stat(item_path).st_mode)
            if item_mode != expected_file_mode:
                return False
        for item in dirs:
            item_path = os.path.join(root, item)
            item_mode = stat.S_IMODE(os.stat(item_path).st_mode)
            if item_mode != expected_dir_mode:
                return False
    return True


def is_hidden(filepath):
    name = os.path.basename(os.path.abspath(filepath))
    return name.startswith('.') or has_hidden_attribute(filepath)


def has_hidden_attribute(filepath):
    try:
        attrs = ctypes.windll.kernel32.GetFileAttributesW(str(filepath))
        assert attrs != -1
        result = bool(attrs & 2)
    except (AttributeError, AssertionError):
        result = False
    return result


main_test_folder_name = "python_batch_test_results"


class TestPythonBatch(unittest.TestCase):
    def __init__(self, which_test="banana"):
        super().__init__(which_test)
        self.which_test = which_test.lstrip("test_")
        self.test_folder = pathlib.Path(__file__).joinpath(os.pardir, os.pardir, os.pardir).resolve().joinpath(main_test_folder_name, self.which_test)
        self.batch_accum: PythonBatchCommandAccum = PythonBatchCommandAccum()
        self.sub_test_counter = 0

    def setUp(self):
        """ for each test create it's own test sub-fold"""
        if self.test_folder.exists():
            for root, dirs, files in os.walk(str(self.test_folder)):
                for d in dirs:
                    os.chmod(os.path.join(root, d), Chmod.all_read_write_exec)
                for f in files:
                    os.chmod(os.path.join(root, f), Chmod.all_read_write)
            shutil.rmtree(self.test_folder)  # make sure the folder is erased
        self.test_folder.mkdir(parents=True, exist_ok=False)
        self.batch_accum.set_current_section("pre")

    def tearDown(self):
        pass

    def path_inside_test_folder(self, name):
        return self.test_folder.joinpath(name).resolve()

    def write_file_in_test_folder(self, file_name, contents):
        with open(self.path_inside_test_folder(file_name), "w") as wfd:
            wfd.write(contents)

    def exec_and_capture_output(self, test_name=None, expected_exception=None):
        self.sub_test_counter += 1
        if test_name is None:
            test_name = self.which_test
        test_name = f"{self.sub_test_counter}_{test_name}"

        bc_repr = repr(self.batch_accum)
        self.write_file_in_test_folder(test_name+".py", bc_repr)
        stdout_capture = io.StringIO()
        with capture_stdout(stdout_capture):
            if not expected_exception:
                try:
                    ops = exec(f"""{bc_repr}""", globals(), locals())
                except SyntaxError:
                    print(f"> > > > SyntaxError in {test_name}")
                    raise
            else:
                with self.assertRaises(expected_exception):
                    ops = exec(f"""{bc_repr}""", globals(), locals())

        self.write_file_in_test_folder(test_name+"_output.txt", stdout_capture.getvalue())

    def write_as_batch(self, test_name=None):
        if test_name is None:
            test_name = self.which_test
        test_name = f"{self.sub_test_counter}_{test_name}"

        bc_repr = batch_repr(str(self.batch_accum))
        self.write_file_in_test_folder(test_name+".sh", bc_repr)

    def test_MakeDirs_0_repr(self):
        """ test that MakeDirs.__repr__ is implemented correctly to fully
            reconstruct the object
        """
        mk_dirs_obj = MakeDirs("a/b/c", "jane/and/jane", remove_obstacles=True)
        mk_dirs_obj_recreated = eval(repr(mk_dirs_obj))
        self.assertEqual(mk_dirs_obj, mk_dirs_obj_recreated, "MakeDirs.repr did not recreate MakeDirs object correctly")

    def test_MakeDirs_1_simple(self):
        """ test MakeDirs. 2 dirs should be created side by side """
        dir_to_make_1 = self.test_folder.joinpath(self.which_test+"_1").resolve()
        dir_to_make_2 = self.test_folder.joinpath(self.which_test+"_2").resolve()
        self.assertFalse(dir_to_make_1.exists(), f"{self.which_test}: before test {dir_to_make_1} should not exist")
        self.assertFalse(dir_to_make_2.exists(), f"{self.which_test}: before test {dir_to_make_2} should not exist")

        self.batch_accum.clear()
        self.batch_accum += MakeDirs(dir_to_make_1, dir_to_make_2, remove_obstacles=True)
        self.batch_accum += MakeDirs(dir_to_make_1, remove_obstacles=False)  # MakeDirs twice should be OK

        self.exec_and_capture_output()
        # self.write_as_batch()

        self.assertTrue(dir_to_make_1.exists(), f"{self.which_test}: {dir_to_make_1} should exist")
        self.assertTrue(dir_to_make_2.exists(), f"{self.which_test}: {dir_to_make_2} should exist")

    def test_MakeDirs_2_remove_obstacles(self):
        """ test MakeDirs remove_obstacles parameter.
            A file is created and MakeDirs is called to create a directory on the same path.
            Since remove_obstacles=True the file should be removed and directory created in it's place.
        """
        dir_to_make = self.path_inside_test_folder("file-that-should-be-dir")
        self.assertFalse(dir_to_make.exists(), f"{self.which_test}: {dir_to_make} should not exist before test")

        touch(dir_to_make)
        self.assertTrue(dir_to_make.is_file(), f"{self.which_test}: {dir_to_make} should be a file before test")

        self.batch_accum.clear()
        self.batch_accum += MakeDirs(dir_to_make, remove_obstacles=True)

        self.exec_and_capture_output()

        self.assertTrue(dir_to_make.is_dir(), f"{self.which_test}: {dir_to_make} should be a dir")

    def test_MakeDirs_3_no_remove_obstacles(self):
        """ test MakeDirs remove_obstacles parameter.
            A file is created and MakeDirs is called to create a directory on the same path.
            Since remove_obstacles=False the file should not be removed and FileExistsError raised.
        """
        dir_to_make = self.path_inside_test_folder("file-that-should-not-be-dir")
        self.assertFalse(dir_to_make.exists(), f"{self.which_test}: {dir_to_make} should not exist before test")

        touch(dir_to_make)
        self.assertTrue(dir_to_make.is_file(), f"{self.which_test}: {dir_to_make} should be a file")

        self.batch_accum.clear()
        self.batch_accum += MakeDirs(dir_to_make, remove_obstacles=False)

        self.exec_and_capture_output(expected_exception=FileExistsError)

        self.assertTrue(dir_to_make.is_file(), f"{self.which_test}: {dir_to_make} should still be a file")

    def test_Chmod_repr(self):
        new_mode = stat.S_IMODE(stat.S_IRUSR | stat.S_IRGRP | stat.S_IROTH | stat.S_IWUSR | stat.S_IWGRP | stat.S_IWOTH)
        chmod_obj = Chmod("a/b/c", new_mode, recursive=False)
        chmod_obj_recreated = eval(repr(chmod_obj))
        self.assertEqual(chmod_obj, chmod_obj_recreated, "Chmod.repr did not recreate Chmod object correctly (mode is int)")

        new_mode = "a-rw"
        chmod_obj = Chmod("a/b/c", new_mode, recursive=False)
        chmod_obj_recreated = eval(repr(chmod_obj))
        self.assertEqual(chmod_obj, chmod_obj_recreated, "Chmod.repr did not recreate Chmod object correctly (mode is symbolic)")

    def test_Chmod_non_recursive(self):
        """ test Chmod
            A file is created and it's permissions are changed several times
        """
        # TODO: Add test for symbolic links
        file_to_chmod = self.path_inside_test_folder("file-to-chmod")
        touch(file_to_chmod)
        mod_before = stat.S_IMODE(os.stat(file_to_chmod).st_mode)
        os.chmod(file_to_chmod, Chmod.all_read)
        initial_mode = utils.unix_permissions_to_str(stat.S_IMODE(os.stat(file_to_chmod).st_mode))
        expected_mode = utils.unix_permissions_to_str(Chmod.all_read)
        self.assertEqual(initial_mode, expected_mode, f"{self.which_test}: failed to chmod on test file before tests: {initial_mode} != {expected_mode}")

        # change to rwxrwxrwx
        new_mode = stat.S_IMODE(stat.S_IRUSR | stat.S_IRGRP | stat.S_IROTH | stat.S_IWUSR | stat.S_IWGRP | stat.S_IWOTH)
        if sys.platform == 'darwin':  # Adding executable bit for mac
            new_mode = stat.S_IMODE(new_mode | stat.S_IXUSR | stat.S_IXGRP | stat.S_IXOTH)

        new_mode_symbolic = 'a=rwx'
        self.batch_accum.clear()
        self.batch_accum += Chmod(file_to_chmod, new_mode_symbolic)

        self.exec_and_capture_output("chmod_a=rwx")

        mod_after = stat.S_IMODE(os.stat(file_to_chmod).st_mode)
        self.assertEqual(new_mode, mod_after, f"{self.which_test}: failed to chmod to {utils.unix_permissions_to_str(new_mode)} got {utils.unix_permissions_to_str(mod_after)}")

        # pass inappropriate symbolic mode should result in ValueError exception and permissions should remain
        new_mode_symbolic = 'a=rwi'  # i is not a legal mode
        self.batch_accum.clear()
        self.batch_accum += Chmod(file_to_chmod, new_mode_symbolic)

        self.exec_and_capture_output("chmod_a=rwi", expected_exception=ValueError)

        mod_after = stat.S_IMODE(os.stat(file_to_chmod).st_mode)
        self.assertEqual(new_mode, mod_after, f"{self.which_test}: mode should remain {utils.unix_permissions_to_str(new_mode)} got {utils.unix_permissions_to_str(mod_after)}")

        # change to rw-rw-rw-
        new_mode = stat.S_IMODE(stat.S_IRUSR | stat.S_IRGRP | stat.S_IROTH | stat.S_IWUSR | stat.S_IWGRP | stat.S_IWOTH)
        new_mode_symbolic = 'a-x'
        self.batch_accum.clear()
        self.batch_accum += Chmod(file_to_chmod, new_mode_symbolic)

        self.exec_and_capture_output("chmod_a-x")

        mod_after = stat.S_IMODE(os.stat(file_to_chmod).st_mode)
        self.assertEqual(new_mode, mod_after, f"{self.which_test}: failed to chmod to {utils.unix_permissions_to_str(new_mode)} got {utils.unix_permissions_to_str(mod_after)}")

        if sys.platform == 'darwin':  # Windows doesn't have an executable bit, test is skipped
            # change to rwxrwxrw-
            new_mode = stat.S_IMODE(stat.S_IRUSR | stat.S_IRGRP | stat.S_IROTH | stat.S_IWUSR | stat.S_IWGRP | stat.S_IWOTH | stat.S_IXUSR | stat.S_IXGRP)
            new_mode_symbolic = 'ug+x'
            self.batch_accum.clear()
            self.batch_accum += Chmod(file_to_chmod, new_mode_symbolic)

            self.exec_and_capture_output("chmod_ug+x")

            mod_after = stat.S_IMODE(os.stat(file_to_chmod).st_mode)
            self.assertEqual(new_mode, mod_after, f"{self.which_test}: failed to chmod to {utils.unix_permissions_to_str(new_mode)} got {utils.unix_permissions_to_str(mod_after)}")

        # change to r--r--r--
        new_mode = stat.S_IRUSR | stat.S_IRGRP | stat.S_IROTH
        self.batch_accum.clear()
        self.batch_accum += Chmod(file_to_chmod, 'u-wx')
        self.batch_accum += Chmod(file_to_chmod, 'g-wx')
        self.batch_accum += Chmod(file_to_chmod, 'o-wx')

        self.exec_and_capture_output("chmod_a-wx")

        mod_after = stat.S_IMODE(os.stat(file_to_chmod).st_mode)
        self.assertEqual(new_mode, mod_after, f"{self.which_test}: failed to chmod to {utils.unix_permissions_to_str(new_mode)} got {utils.unix_permissions_to_str(mod_after)}")

    def test_Chmod_recursive(self):
        """ test Chmod recursive
            A file is created and it's permissions are changed several times
        """
        if sys.platform == 'win32':
            return
        folder_to_chmod = self.path_inside_test_folder("folder-to-chmod")

        initial_mode = Chmod.all_read_write
        initial_mode_str = "a+rw"
        # create the folder
        self.batch_accum.clear()
        self.batch_accum += MakeDirs(folder_to_chmod)
        with self.batch_accum.sub_accum(Cd(folder_to_chmod)) as cd_accum:
            cd_accum += Touch("hootenanny")  # add one file with fixed (none random) name
            cd_accum += MakeRandomDirs(num_levels=1, num_dirs_per_level=2, num_files_per_dir=3, file_size=41)
            cd_accum += Chmod(path=folder_to_chmod, mode=initial_mode_str, recursive=True)
        self.exec_and_capture_output("create the folder")

        self.assertTrue(compare_chmod_recursive(folder_to_chmod, initial_mode, Chmod.all_read_write_exec))

        # change to rwxrwxrwx
        new_mode_symbolic = 'a=rwx'
        self.batch_accum.clear()
        self.batch_accum += Chmod(folder_to_chmod, new_mode_symbolic, recursive=True)

        self.exec_and_capture_output("chmod a=rwx")

        self.assertTrue(compare_chmod_recursive(folder_to_chmod, Chmod.all_read_write_exec, Chmod.all_read_write_exec))

        # pass inappropriate symbolic mode should result in ValueError exception and permissions should remain
        new_mode_symbolic = 'a=rwi'  # i is not a legal mode
        self.batch_accum.clear()
        self.batch_accum += Chmod(folder_to_chmod, new_mode_symbolic, recursive=True)

        self.exec_and_capture_output("chmod invalid", expected_exception=subprocess.CalledProcessError)

        # change to r-xr-xr-x
        new_mode_symbolic = 'a-w'
        self.batch_accum.clear()
        self.batch_accum += Chmod(folder_to_chmod, new_mode_symbolic, recursive=True)

        self.exec_and_capture_output("chmod a-w")

        self.assertTrue(compare_chmod_recursive(folder_to_chmod, Chmod.all_read_exec, Chmod.all_read_exec))

        # change to rwxrwxrwx so folder can be deleted
        new_mode_symbolic = 'a+rwx'
        self.batch_accum.clear()
        self.batch_accum += Chmod(folder_to_chmod, new_mode_symbolic, recursive=True)

        self.exec_and_capture_output("chmod restore perm")

    def test_Cd_repr(self):
        cd_obj = Cd("a/b/c")
        cd_obj_recreated = eval(repr(cd_obj))
        self.assertEqual(cd_obj, cd_obj_recreated, "Cd.repr did not recreate Cd object correctly")

    def test_Touch_repr(self):
        touch_obj = Touch("/f/g/h")
        touch_obj_recreated = eval(repr(touch_obj))
        self.assertEqual(touch_obj, touch_obj, "Touch.repr did not recreate Touch object correctly")

    def test_Cd_and_Touch_1(self):
        """ test Cd and Touch
            A directory is created and Cd is called to make it the current working directory.
            Inside a file is created ('touched'). After that current working directory should return
            to it's initial value
        """
        dir_to_make = self.path_inside_test_folder("cd-here")
        file_to_touch = dir_to_make.joinpath("touch-me").resolve()
        self.assertFalse(file_to_touch.exists(), f"{self.which_test}: before test {file_to_touch} should not exist")

        cwd_before = os.getcwd()
        self.assertNotEqual(dir_to_make, cwd_before, f"{self.which_test}: before test {dir_to_make} should not be current working directory")

        self.batch_accum.clear()
        self.batch_accum += MakeDirs(dir_to_make, remove_obstacles=False)
        with self.batch_accum.sub_accum(Cd(dir_to_make)) as sub_bc:
            sub_bc += Touch(file_to_touch.name)  # file's path is relative!

        self.exec_and_capture_output()

        self.assertTrue(file_to_touch.exists(), f"{self.which_test}: touched file was not created {file_to_touch}")

        cwd_after = os.getcwd()
        # cwd should be back to where it was
        self.assertEqual(cwd_before, cwd_after, "{self.which_test}: cd has not restored the current working directory was: {cwd_before}, now: {cwd_after}")

    def test_CopyDirToDir_repr(self):
        dir_from = r"\p\o\i"
        dir_to = "/q/w/r"
        cdtd_obj = CopyDirToDir(dir_from, dir_to, hard_links=False)
        cdtd_obj_repr = repr(cdtd_obj)
        cdtd_obj_recreated = eval(cdtd_obj_repr)
        self.assertEqual(cdtd_obj, cdtd_obj_recreated, "CopyDirToDir.repr did not recreate CopyDirToDir object correctly")

    def test_CopyDirToDir(self):
        """ test CopyDirToDir (with/without using rsync's link_dest option)
            a directory is created and filled with random files and folders.
            This directory is copied and both source and targets dirs are compared to make sure they are the same.

            without hard links:
                Folder structure and files should be identical

            with hard links:
                - All mirrored files should have the same inode number - meaning they are hard links to
            the same file.

                - Currently this test fails for unknown reason. The rsync command does not create hard links.
            The exact same rsync command when ran for terminal creates the hard links. So I assume the
            rsync command is correct but running it from python changes something.

        """
        dir_to_copy_from = self.path_inside_test_folder("copy-src")
        self.assertFalse(dir_to_copy_from.exists(), f"{self.which_test}: {dir_to_copy_from} should not exist before test")

        dir_to_copy_to_no_hard_links = self.path_inside_test_folder("copy-target-no-hard-links")
        copied_dir_no_hard_links = dir_to_copy_to_no_hard_links.joinpath("copy-src").resolve()
        self.assertFalse(dir_to_copy_to_no_hard_links.exists(), f"{self.which_test}: {dir_to_copy_to_no_hard_links} should not exist before test")

        dir_to_copy_to_with_hard_links = self.path_inside_test_folder("copy-target-with-hard-links")
        copied_dir_with_hard_links = dir_to_copy_to_with_hard_links.joinpath("copy-src").resolve()
        self.assertFalse(dir_to_copy_to_with_hard_links.exists(), f"{self.which_test}: {dir_to_copy_to_with_hard_links} should not exist before test")

        dir_to_copy_to_with_ignore = self.path_inside_test_folder("copy-target-with-ignore")
        copied_dir_with_ignore = dir_to_copy_to_with_ignore.joinpath("copy-src").resolve()
        self.assertFalse(dir_to_copy_to_with_ignore.exists(), f"{self.which_test}: {dir_to_copy_to_with_ignore} should not exist before test")

        self.batch_accum.clear()
        self.batch_accum += MakeDirs(dir_to_copy_from)
        with self.batch_accum.sub_accum(Cd(dir_to_copy_from)) as sub_bc:
            sub_bc += Touch("hootenanny")  # add one file with fixed (none random) name
            sub_bc += MakeRandomDirs(num_levels=1, num_dirs_per_level=2, num_files_per_dir=3, file_size=41)
        self.batch_accum += CopyDirToDir(dir_to_copy_from, dir_to_copy_to_no_hard_links, hard_links=False)
        if sys.platform == 'darwin':
            self.batch_accum += CopyDirToDir(dir_to_copy_from, dir_to_copy_to_with_hard_links, hard_links=True)
        filen_names_to_ignore = ["hootenanny"]
        self.batch_accum += CopyDirToDir(dir_to_copy_from, dir_to_copy_to_with_ignore, ignore_patterns=filen_names_to_ignore)

        self.exec_and_capture_output()

        dir_comp_no_hard_links = filecmp.dircmp(dir_to_copy_from, copied_dir_no_hard_links)
        self.assertTrue(is_identical_dircmp(dir_comp_no_hard_links), f"{self.which_test} (no hard links): source and target dirs are not the same")

        if sys.platform == 'darwin':
            dir_comp_with_hard_links = filecmp.dircmp(dir_to_copy_from, copied_dir_with_hard_links)
            self.assertTrue(is_hard_linked(dir_comp_with_hard_links), f"{self.which_test} (with hard links): source and target files are not hard links to the same file")
        dir_comp_with_ignore = filecmp.dircmp(dir_to_copy_from, dir_to_copy_to_with_ignore)
        is_identical_dircomp_with_ignore(dir_comp_with_ignore, filen_names_to_ignore)

    def test_CopyDirContentsToDir_repr(self):
        dir_from = r"\p\o\i"
        dir_to = "/q/w/r"
        cdctd_obj = CopyDirContentsToDir(dir_from, dir_to, link_dest=True)
        cdctd_obj_recreated = eval(repr(cdctd_obj))
        self.assertEqual(cdctd_obj, cdctd_obj_recreated, "CopyDirContentsToDir.repr did not recreate CopyDirContentsToDir object correctly")

    def test_CopyDirContentsToDir(self):
        """ see doc string for test_CopyDirToDir, with the difference that the source dir contents
            should be copied - not the source dir itself.
        """
        dir_to_copy_from = self.path_inside_test_folder("copy-src")
        self.assertFalse(dir_to_copy_from.exists(), f"{self.which_test}: {dir_to_copy_from} should not exist before test")

        dir_to_copy_to_no_hard_links = self.path_inside_test_folder("copy-target-no-hard-links")
        self.assertFalse(dir_to_copy_to_no_hard_links.exists(), f"{self.which_test}: {dir_to_copy_to_no_hard_links} should not exist before test")

        dir_to_copy_to_with_hard_links = self.path_inside_test_folder("copy-target-with-hard-links")
        self.assertFalse(dir_to_copy_to_with_hard_links.exists(), f"{self.which_test}: {dir_to_copy_to_with_hard_links} should not exist before test")

        dir_to_copy_to_with_ignore = self.path_inside_test_folder("copy-target-with-ignore")
        self.assertFalse(dir_to_copy_to_with_ignore.exists(), f"{self.which_test}: {dir_to_copy_to_with_ignore} should not exist before test")

        self.batch_accum.clear()
        self.batch_accum += MakeDirs(dir_to_copy_from)
        with self.batch_accum.sub_accum(Cd(dir_to_copy_from)) as sub_bc:
            sub_bc += Touch("hootenanny")  # add one file with fixed (none random) name
            sub_bc += MakeRandomDirs(num_levels=1, num_dirs_per_level=2, num_files_per_dir=3, file_size=41)
        self.batch_accum += CopyDirContentsToDir(dir_to_copy_from, dir_to_copy_to_no_hard_links, hard_links=False)
        if sys.platform == 'darwin':
            self.batch_accum += CopyDirContentsToDir(dir_to_copy_from, dir_to_copy_to_with_hard_links, hard_links=True)
        filen_names_to_ignore = ["hootenanny"]
        self.batch_accum += CopyDirContentsToDir(dir_to_copy_from, dir_to_copy_to_with_ignore, ignore_patterns=filen_names_to_ignore)

        self.exec_and_capture_output()

        dir_comp_no_hard_links = filecmp.dircmp(dir_to_copy_from, dir_to_copy_to_no_hard_links)
        self.assertTrue(is_identical_dircmp(dir_comp_no_hard_links), f"{self.which_test} (no hard links): source and target dirs are not the same")

        if sys.platform == 'darwin':
            dir_comp_with_hard_links = filecmp.dircmp(dir_to_copy_from, dir_to_copy_to_with_hard_links)
            self.assertTrue(is_hard_linked(dir_comp_with_hard_links), f"{self.which_test} (with hard links): source and target files are not hard  links to the same file")

        dir_comp_with_ignore = filecmp.dircmp(dir_to_copy_from, dir_to_copy_to_with_ignore)
        is_identical_dircomp_with_ignore(dir_comp_with_ignore, filen_names_to_ignore)

    def test_CopyFileToDir_repr(self):
        dir_from = r"\p\o\i"
        dir_to = "/q/w/r"
        cftd_obj = CopyFileToDir(dir_from, dir_to, hard_links=False)
        cftd_obj_recreated = eval(repr(cftd_obj))
        self.assertEqual(cftd_obj, cftd_obj_recreated, "CopyFileToDir.repr did not recreate CopyFileToDir object correctly")

    def test_CopyFileToDir(self):
        """ see doc string for test_CopyDirToDir, with the difference that the source dir contains
            one file that is copied by it's full path.
        """
        file_name = "hootenanny"
        dir_to_copy_from = self.path_inside_test_folder("copy-src")
        self.assertFalse(dir_to_copy_from.exists(), f"{self.which_test}: {dir_to_copy_from} should not exist before test")
        file_to_copy = dir_to_copy_from.joinpath(file_name).resolve()

        dir_to_copy_to_no_hard_links = self.path_inside_test_folder("copy-target-no-hard-links")
        self.assertFalse(dir_to_copy_to_no_hard_links.exists(), f"{self.which_test}: {dir_to_copy_to_no_hard_links} should not exist before test")

        dir_to_copy_to_with_hard_links = self.path_inside_test_folder("copy-target-with-hard-links")
        self.assertFalse(dir_to_copy_to_with_hard_links.exists(), f"{self.which_test}: {dir_to_copy_to_with_hard_links} should not exist before test")

        self.batch_accum.clear()
        self.batch_accum += MakeDirs(dir_to_copy_from)
        self.batch_accum += MakeDirs(dir_to_copy_to_no_hard_links)
        with self.batch_accum.sub_accum(Cd(dir_to_copy_from)) as sub_bc:
            sub_bc += Touch(file_name)  # add one file
        self.batch_accum += CopyFileToDir(file_to_copy, dir_to_copy_to_no_hard_links, hard_links=False)
        if sys.platform == 'darwin':
            self.batch_accum += CopyFileToDir(file_to_copy, dir_to_copy_to_with_hard_links, hard_links=True)

        self.exec_and_capture_output()

        dir_comp_no_hard_links = filecmp.dircmp(dir_to_copy_from, dir_to_copy_to_no_hard_links)
        self.assertTrue(is_identical_dircmp(dir_comp_no_hard_links), f"{self.which_test} (no hard links): source and target dirs are not the same")

        if sys.platform == 'darwin':
            dir_comp_with_hard_links = filecmp.dircmp(dir_to_copy_from, dir_to_copy_to_with_hard_links)
            self.assertTrue(is_hard_linked(dir_comp_with_hard_links), f"{self.which_test} (with hard links): source and target files are not hard links to the same file")

    def test_CopyFileToFile_repr(self):
        dir_from = r"\p\o\i"
        cftf_obj = CopyFileToFile(dir_from, "/sugar/man", hard_links=False)
        cftf_obj_recreated = eval(repr(cftf_obj))
        self.assertEqual(cftf_obj, cftf_obj_recreated, "CopyFileToFile.repr did not recreate CopyFileToFile object correctly")

    def test_CopyFileToFile(self):
        """ see doc string for test_CopyDirToDir, with the difference that the source dir contains
            one file that is copied by it's full path and target is a full path to a file.
        """
        file_name = "hootenanny"
        dir_to_copy_from = self.path_inside_test_folder("copy-src")
        self.assertFalse(dir_to_copy_from.exists(), f"{self.which_test}: {dir_to_copy_from} should not exist before test")
        file_to_copy = dir_to_copy_from.joinpath(file_name).resolve()

        target_dir_no_hard_links = self.path_inside_test_folder("target_dir_no_hard_links")
        self.assertFalse(target_dir_no_hard_links.exists(), f"{self.which_test}: {target_dir_no_hard_links} should not exist before test")
        target_file_no_hard_links = target_dir_no_hard_links.joinpath(file_name).resolve()

        target_dir_with_hard_links = self.path_inside_test_folder("target_dir_with_hard_links")
        self.assertFalse(target_dir_with_hard_links.exists(), f"{self.which_test}: {target_dir_with_hard_links} should not exist before test")
        target_file_with_hard_links = target_dir_with_hard_links.joinpath(file_name).resolve()

        target_dir_with_different_name = self.path_inside_test_folder("target_dir_with_different_name")
        self.assertFalse(target_dir_with_different_name.exists(), f"{self.which_test}: {target_dir_with_different_name} should not exist before test")
        target_file_different_name_without_hard_links = target_dir_with_different_name.joinpath("Scrooge").resolve()
        target_file_different_name_with_hard_links = target_dir_with_different_name.joinpath("Ebenezer").resolve()

        self.batch_accum.clear()
        self.batch_accum += MakeDirs(dir_to_copy_from)
        self.batch_accum += MakeDirs(target_dir_no_hard_links)
        self.batch_accum += MakeDirs(target_dir_with_hard_links)
        with self.batch_accum.sub_accum(Cd(dir_to_copy_from)) as sub_bc:
            sub_bc += Touch(file_name)  # add one file
        self.batch_accum += CopyFileToFile(file_to_copy, target_file_no_hard_links, hard_links=False)
        self.batch_accum += CopyFileToFile(file_to_copy, target_file_with_hard_links, hard_links=True)
        self.batch_accum += CopyFileToFile(file_to_copy, target_file_different_name_without_hard_links, hard_links=False)
        self.batch_accum += CopyFileToFile(file_to_copy, target_file_different_name_with_hard_links, hard_links=True)

        self.exec_and_capture_output()

        dir_comp_no_hard_links = filecmp.dircmp(dir_to_copy_from, target_dir_no_hard_links)
        self.assertTrue(is_identical_dircmp(dir_comp_no_hard_links), f"{self.which_test}  (no hard links): source and target dirs are not the same")

        dir_comp_with_hard_links = filecmp.dircmp(dir_to_copy_from, target_dir_with_hard_links)
        self.assertTrue(is_hard_linked(dir_comp_with_hard_links), f"{self.which_test}  (with hard links): source and target files are not hard links to the same file")

        self.assertTrue(filecmp.cmp(file_to_copy, target_file_different_name_without_hard_links))
        self.assertTrue(is_same_inode(file_to_copy, target_file_different_name_with_hard_links))


    def test_RmFile_repr(self):
        rmfile_obj = RmFile(r"\just\remove\me\already")
        rmfile_obj_recreated = eval(repr(rmfile_obj))
        self.assertEqual(rmfile_obj, rmfile_obj_recreated, "RmFile.repr did not recreate RmFile object correctly")

    def test_RmDir_repr(self):
        rmfile_obj = RmDir(r"\just\remove\me\already")
        rmfile_obj_recreated = eval(repr(rmfile_obj))
        self.assertEqual(rmfile_obj, rmfile_obj_recreated, "RmDir.repr did not recreate RmDir object correctly")

    def test_remove(self):
        """ Create a folder and fill it with random files.
            1st try to remove the folder with RmFile which should fail and raise exception
            2nd try to remove the folder with RmDir which should work
        """
        dir_to_remove = self.path_inside_test_folder("remove-me")
        self.assertFalse(dir_to_remove.exists())

        self.batch_accum.clear()
        self.batch_accum += MakeDirs(dir_to_remove)
        with self.batch_accum.sub_accum(Cd(dir_to_remove)) as sub_bc:
            sub_bc += MakeRandomDirs(num_levels=3, num_dirs_per_level=5, num_files_per_dir=7, file_size=41)
        self.batch_accum += RmFile(dir_to_remove)  # RmFile should not remove a folder
        self.exec_and_capture_output(expected_exception=PermissionError)
        self.assertTrue(dir_to_remove.exists())

        self.batch_accum.clear()
        self.batch_accum += RmDir(dir_to_remove)
        self.exec_and_capture_output()
        self.assertFalse(dir_to_remove.exists())

    def test_ChFlags_repr(self):
        chflags_obj = ChFlags("/a/file/to/change", "uchg")
        chflags_obj_recreated = eval(repr(chflags_obj))
        self.assertEqual(chflags_obj, chflags_obj_recreated, "ChFlags.repr did not recreate ChFlags object correctly")

    def test_ChFlags(self):
        test_file = self.path_inside_test_folder("chflags-me")
        self.assertFalse(test_file.exists(), f"{self.which_test}: {test_file} should not exist before test")

        self.batch_accum.clear()
        # On Windows, we must hide the file last or we won't be able to change additional flags
        self.batch_accum += Touch(test_file)
        self.batch_accum += ChFlags(test_file, "locked")
        self.batch_accum += ChFlags(test_file, "hidden")

        self.exec_and_capture_output("hidden_locked")

        self.assertTrue(test_file.exists())

        flags = {"hidden": stat.UF_HIDDEN,
                 "locked": stat.UF_IMMUTABLE}
        if sys.platform == 'darwin':
            files_flags = os.stat(test_file).st_flags
            self.assertEqual((files_flags & flags['hidden']), flags['hidden'])
            self.assertEqual((files_flags & flags['locked']), flags['locked'])
        elif sys.platform == 'win32':
            self.assertTrue(is_hidden(test_file))
            self.assertFalse(os.access(test_file, os.W_OK))

        self.batch_accum.clear()
        # On Windows, we must first unhide the file before we can change additional flags
        self.batch_accum += ChFlags(test_file, "nohidden")   # so file can be seen
        self.batch_accum += Unlock(test_file)                # so file can be erased

        self.exec_and_capture_output("nohidden")

        if sys.platform == 'darwin':
            files_flags = os.stat(test_file).st_flags
            self.assertEqual((files_flags & flags['locked']), 0)
            self.assertEqual((files_flags & flags['hidden']), 0)
        elif sys.platform == 'win32':
            self.assertFalse(is_hidden(test_file))
            self.assertTrue(os.access(test_file, os.W_OK))

    def test_AppendFileToFile_repr(self):
        aftf_obj = AppendFileToFile("/a/file/to/append", "/a/file/to/appendee")
        aftf_obj_recreated = eval(repr(aftf_obj))
        self.assertEqual(aftf_obj, aftf_obj_recreated, "AppendFileToFile.repr did not recreate AppendFileToFile object correctly")

    def test_AppendFileToFile(self):
        source_file = self.path_inside_test_folder("source-file.txt")
        self.assertFalse(source_file.exists(), f"{self.which_test}: {source_file} should not exist before test")
        target_file = self.path_inside_test_folder("target-file.txt")
        self.assertFalse(target_file.exists(), f"{self.which_test}: {target_file} should not exist before test")

        content_1 = ''.join(random.choice(string.ascii_lowercase+string.ascii_uppercase) for i in range(124))
        content_2 = ''.join(random.choice(string.ascii_lowercase+string.ascii_uppercase) for i in range(125))
        with open(source_file, "w") as wfd:
            wfd.write(content_1)
        with open(target_file, "w") as wfd:
            wfd.write(content_2)

        self.batch_accum.clear()
        self.batch_accum += AppendFileToFile(source_file, target_file)

        self.exec_and_capture_output()

        with open(target_file, "r") as rfd:
            concatenated_content = rfd.read()

        expected_content = content_2+content_1
        self.assertEqual(concatenated_content, expected_content)

    def test_ShellCommands_repr(self):
        # ShellCommands.repr() cannot replicate it's original construction exactly
        # therefor the usual repr tests do not apply
        pass

    def test_ShellCommands(self):
        batches_dir = self.path_inside_test_folder("batches")
        self.assertFalse(batches_dir.exists(), f"{self.which_test}: {batches_dir} should not exist before test")

        if sys.platform == 'darwin':
            geronimo = [f"""ls /Users/shai/Desktop >> "{os.fspath(batches_dir)}/geronimo.txt\"""",
                        f"""[ -f "{os.fspath(batches_dir)}/geronimo.txt" ] && echo "g e r o n i m o" >> {os.fspath(batches_dir)}/geronimo.txt"""]
        else:

            # geronimo = [r"SET",]
            geronimo = [r"dir %appdata% >> %appdata%\geronimo.txt",
                        r"dir %userprofile%\desktop >> %userprofile%\desktop\geronimo.txt",
                        r"cmd /C dir %userprofile%\desktop >> %userprofile%\desktop\geronimo.txt",
                        r"cmd /C dir %userprofile%\desktop",]

        self.batch_accum.clear()
        #self.batch_accum += VarAssign("geronimo", *geronimo)
        self.batch_accum += MakeDirs(batches_dir)
<<<<<<< HEAD
        self.batch_accum += ShellCommands(shell_commands_list=geronimo, dir=batches_dir)
=======
        self.batch_accum += ShellCommands(shell_commands_list=geronimo)
>>>>>>> 0199b2ad

        self.exec_and_capture_output()

    def test_ParallelRun_repr(self):
        pr_obj = ParallelRun("/rik/ya/vik", True)
        pr_obj_recreated = eval(repr(pr_obj))
        self.assertEqual(pr_obj, pr_obj_recreated, "ParallelRun.repr did not recreate ParallelRun object correctly")

    def test_ParallelRun_shell(self):
        test_file = self.path_inside_test_folder("list-of-runs")
        self.assertFalse(test_file.exists(), f"{self.which_test}: {test_file} should not exist before test")
        ls_output = self.path_inside_test_folder("ls.out.txt")
        self.assertFalse(ls_output.exists(), f"{self.which_test}: {ls_output} should not exist before test")
        ps_output = self.path_inside_test_folder("ps.out.txt")
        self.assertFalse(ps_output.exists(), f"{self.which_test}: {ps_output} should not exist before test")

        with open(test_file, "w") as wfd:
            if sys.platform == 'darwin':
                wfd.write(f"""# first, do the ls\n""")
                wfd.write(f"""ls -l . > ls.out.txt\n""")
                wfd.write(f"""# meanwhile, do the ps\n""")
                wfd.write(f"""ps -x > ps.out.txt\n""")

        self.batch_accum.clear()
        with self.batch_accum.sub_accum(Cd(self.test_folder)) as sub_bc:
            sub_bc += ParallelRun(test_file, True)

        self.exec_and_capture_output()
        self.assertTrue(ls_output.exists(), f"{self.which_test}: {ls_output} was not created")
        self.assertTrue(ps_output.exists(), f"{self.which_test}: {ps_output} was not created")

    def test_ParallelRun_shell_bad_exit(self):
        test_file = self.path_inside_test_folder("list-of-runs")

        with open(test_file, "w") as wfd:
            if sys.platform == 'darwin':
                wfd.write(f"""# first, do the some good\n""")
                wfd.write(f"""true\n""")
                wfd.write(f"""# while also doing some bad\n""")
                wfd.write(f"""false\n""")

        self.batch_accum.clear()
        with self.batch_accum.sub_accum(Cd(self.test_folder)) as sub_bc:
            sub_bc += ParallelRun(test_file, True)

        self.exec_and_capture_output(expected_exception=SystemExit)

    def test_ParallelRun_no_shell(self):
        test_file = self.path_inside_test_folder("list-of-runs")
        self.assertFalse(test_file.exists(), f"{self.which_test}: {test_file} should not exist before test")

        zip_input = self.path_inside_test_folder("zip_in")
        self.assertFalse(zip_input.exists(), f"{self.which_test}: {zip_input} should not exist before test")
        zip_output = self.path_inside_test_folder("zip_in.bz2")
        self.assertFalse(zip_output.exists(), f"{self.which_test}: {zip_output} should not exist before test")
        zip_input_copy = self.path_inside_test_folder("zip_in.copy")
        self.assertFalse(zip_input_copy.exists(), f"{self.which_test}: {zip_input_copy} should not exist before test")

        # create a file to zip
        with open(zip_input, "w") as wfd:
            wfd.write(''.join(random.choice(string.ascii_lowercase+string.ascii_uppercase+"\n") for i in range(10 * 1024)))
        self.assertTrue(zip_input.exists(), f"{self.which_test}: {zip_input} should have been created")

        with open(test_file, "w") as wfd:
            if sys.platform == 'darwin':
                wfd.write(f"""# first, do the zip\n""")
                wfd.write(f"""bzip2 --compress {zip_input}\n""")
                wfd.write(f'''# also run some random program\n''')
                wfd.write(f'''bison --version\n''')

        self.batch_accum.clear()
        with self.batch_accum.sub_accum(Cd(self.test_folder)) as sub_bc:
            # save a copy of the input file
            sub_bc += CopyFileToFile(zip_input, zip_input_copy)
            # zip the input file, bzip2 will remove it
            sub_bc += ParallelRun(test_file, False)

        self.exec_and_capture_output()
        self.assertFalse(zip_input.exists(), f"{self.which_test}: {zip_input} should have been erased by bzip2")
        self.assertTrue(zip_output.exists(), f"{self.which_test}: {zip_output} should have been created by bzip2")
        self.assertTrue(zip_input_copy.exists(), f"{self.which_test}: {zip_input_copy} should have been copied")

        with open(test_file, "w") as wfd:
            if sys.platform == 'darwin':
                wfd.write(f"""# first, do the unzip\n""")
                # unzip the zipped file an keep the
                wfd.write(f"""bzip2 --decompress --keep {zip_output}\n""")
                wfd.write(f'''# also run some random program\n''')
                wfd.write(f'''bison --version\n''')

        self.batch_accum.clear()
        with self.batch_accum.sub_accum(Cd(self.test_folder)) as sub_bc:
            sub_bc += ParallelRun(test_file, False)

        self.exec_and_capture_output()
        self.assertTrue(zip_input.exists(), f"{self.which_test}: {zip_input} should have been created by bzip2")
        self.assertTrue(zip_output.exists(), f"{self.which_test}: {zip_output} should not have been erased by bzip2")
        self.assertTrue(zip_input_copy.exists(), f"{self.which_test}: {zip_input_copy} should remain")

        self.assertTrue(filecmp.cmp(zip_input, zip_input_copy), f"'{zip_input}' and '{zip_input_copy}' should be identical")

    def test_Wtar_Unwtar_repr(self):
        wtar_obj = Wtar("/the/memphis/belle")
        wtar_obj_recreated = eval(repr(wtar_obj))
        self.assertEqual(wtar_obj, wtar_obj_recreated, "Wtar.repr did not recreate Wtar object correctly")

        wtar_obj = Wtar("/the/memphis/belle", None)
        wtar_obj_recreated = eval(repr(wtar_obj))
        self.assertEqual(wtar_obj, wtar_obj_recreated, "Wtar.repr did not recreate Wtar object correctly")

        wtar_obj = Wtar("/the/memphis/belle", "robota")
        wtar_obj_recreated = eval(repr(wtar_obj))
        self.assertEqual(wtar_obj, wtar_obj_recreated, "Wtar.repr did not recreate Wtar object correctly")

        unwtar_obj = Unwtar("/the/memphis/belle")
        unwtar_obj_recreated = eval(repr(unwtar_obj))
        self.assertEqual(unwtar_obj, unwtar_obj_recreated, "Unwtar.repr did not recreate Unwtar object correctly")

        unwtar_obj = Unwtar("/the/memphis/belle", None)
        unwtar_obj_recreated = eval(repr(unwtar_obj))
        self.assertEqual(unwtar_obj, unwtar_obj_recreated, "Unwtar.repr did not recreate Unwtar object correctly")

        unwtar_obj = Unwtar("/the/memphis/belle", "robota", no_artifacts=True)
        unwtar_obj_recreated = eval(repr(unwtar_obj))
        self.assertEqual(unwtar_obj, unwtar_obj_recreated, "Unwtar.repr did not recreate Unwtar object correctly")

    def test_Wtar_Unwtar(self):
        folder_to_wtar = self.path_inside_test_folder("folder-to-wtar")
        folder_wtarred = self.path_inside_test_folder("folder-to-wtar.wtar")
        dummy_wtar_file_to_replace = self.path_inside_test_folder("dummy-wtar-file-to-replace.dummy")
        with open(dummy_wtar_file_to_replace, "w") as wfd:
            wfd.write(''.join(random.choice(string.ascii_lowercase+string.ascii_uppercase+"\n") for i in range(10 * 1024)))
        self.assertTrue(dummy_wtar_file_to_replace.exists(), f"{self.which_test}: {dummy_wtar_file_to_replace} should have been created")
        another_folder = self.path_inside_test_folder("another-folder")
        wtarred_in_another_folder = another_folder.joinpath("folder-to-wtar.wtar").resolve()

        self.batch_accum.clear()
        self.batch_accum += MakeDirs(folder_to_wtar)
        with self.batch_accum.sub_accum(Cd(folder_to_wtar)) as cd_accum:
            cd_accum += Touch("dohickey")  # add one file with fixed (none random) name
            cd_accum += MakeRandomDirs(num_levels=3, num_dirs_per_level=4, num_files_per_dir=7, file_size=41)
            cd_accum += Wtar(folder_to_wtar)  # wtar next to the folder
            cd_accum += Wtar(folder_to_wtar, dummy_wtar_file_to_replace)  # wtar on replacing existing file
            cd_accum += MakeDirs(another_folder)
            cd_accum += Wtar(folder_to_wtar, another_folder)  # wtar to a different folder
        self.exec_and_capture_output("wtar the folder")
        self.assertTrue(os.path.isfile(folder_wtarred), f"wtarred file was not found {folder_wtarred}")
        self.assertTrue(os.path.isfile(dummy_wtar_file_to_replace), f"dummy_wtar_file_to_replace file was not found {dummy_wtar_file_to_replace}")
        self.assertTrue(os.path.isfile(wtarred_in_another_folder), f"wtarred file in another folder was not found {wtarred_in_another_folder}")
        self.assertTrue(filecmp.cmp(folder_wtarred, dummy_wtar_file_to_replace), f"'{folder_wtarred}' and '{dummy_wtar_file_to_replace}' should be identical")
        self.assertTrue(filecmp.cmp(folder_wtarred, dummy_wtar_file_to_replace), f"'{folder_wtarred}' and '{dummy_wtar_file_to_replace}' should be identical")
        self.assertTrue(filecmp.cmp(folder_wtarred, wtarred_in_another_folder), f"'{folder_wtarred}' and '{wtarred_in_another_folder}' should be identical")

        unwtar_here = self.path_inside_test_folder("unwtar-here")
        unwtared_folder = unwtar_here.joinpath("folder-to-wtar").resolve()
        self.batch_accum.clear()
        self.batch_accum += Unwtar(folder_wtarred, unwtar_here)
        self.exec_and_capture_output("unwtar the folder")
        dir_wtar_unwtar_diff = filecmp.dircmp(folder_to_wtar, unwtared_folder, ignore=['.DS_Store'])
        self.assertTrue(is_identical_dircmp(dir_wtar_unwtar_diff), f"{self.which_test} : before wtar and after unwtar dirs are not the same")

    def test_WinShortcut_repr(self):
        if sys.platform == "win32":
            win_shortcut_obj = WinShortcut("/the/memphis/belle", "/go/to/hell")
            win_shortcut_obj_recreated = eval(repr(win_shortcut_obj))
            self.assertEqual(win_shortcut_obj, win_shortcut_obj_recreated, "WinShortcut.repr did not recreate WinShortcut object correctly")

            win_shortcut_obj = WinShortcut("/the/memphis/belle", "/go/to/hell", False)
            win_shortcut_obj_recreated = eval(repr(win_shortcut_obj))
            self.assertEqual(win_shortcut_obj, win_shortcut_obj_recreated, "WinShortcut.repr did not recreate WinShortcut object correctly")

            win_shortcut_obj = WinShortcut("/the/memphis/belle", "/go/to/hell", run_as_admin=True)
            win_shortcut_obj_recreated = eval(repr(win_shortcut_obj))
            self.assertEqual(win_shortcut_obj, win_shortcut_obj_recreated, "WinShortcut.repr did not recreate WinShortcut object correctly")

    def test_WinShortcut(self):
        if sys.platform == "win32":
            pass  # TBD on windows

    def test_MacDoc_repr(self):
        if sys.platform == "darwin":
            mac_dock_obj = MacDock("/Santa/Catalina/Island", "Santa Catalina Island", True)
            mac_dock_obj_recreated = eval(repr(mac_dock_obj))
            self.assertEqual(mac_dock_obj, mac_dock_obj_recreated, "MacDoc.repr did not recreate MacDoc object correctly")

            mac_dock_obj = MacDock("/Santa/Catalina/Island", "Santa Catalina Island", False)
            mac_dock_obj_recreated = eval(repr(mac_dock_obj))
            self.assertEqual(mac_dock_obj, mac_dock_obj_recreated, "MacDoc.repr did not recreate MacDoc object correctly")

            mac_dock_obj = MacDock("/Santa/Catalina/Island", "Santa Catalina Island", True, remove=True)
            mac_dock_obj_recreated = eval(repr(mac_dock_obj))
            self.assertEqual(mac_dock_obj, mac_dock_obj_recreated, "MacDoc.repr did not recreate MacDoc object correctly")

    def test_MacDoc(self):
        if sys.platform == "darwin":
            pass  # who do we check this?

    def test_RemoveEmptyFolders_repr(self):
        with self.assertRaises(TypeError):
            ref_obj = RemoveEmptyFolders()

        ref_obj = RemoveEmptyFolders("/per/pen/di/cular")
        ref_obj_recreated =eval(repr(ref_obj))
        self.assertEqual(ref_obj, ref_obj_recreated, "RemoveEmptyFolders.repr did not recreate MacDoc object correctly")

        ref_obj = RemoveEmptyFolders("/per/pen/di/cular", [])
        ref_obj_recreated =eval(repr(ref_obj))
        self.assertEqual(ref_obj, ref_obj_recreated, "RemoveEmptyFolders.repr did not recreate MacDoc object correctly")

        ref_obj = RemoveEmptyFolders("/per/pen/di/cular", ['async', 'await'])
        ref_obj_recreated =eval(repr(ref_obj))
        self.assertEqual(ref_obj, ref_obj_recreated, "RemoveEmptyFolders.repr did not recreate MacDoc object correctly")

    def test_RemoveEmptyFolders(self):
        folder_to_remove = self.path_inside_test_folder("folder-to-remove")
        file_to_stay = folder_to_remove.joinpath("paramedic")

        # create the folder, with sub folder and one known file
        self.batch_accum.clear()
        self.batch_accum += MakeDirs(folder_to_remove)
        with self.batch_accum.sub_accum(Cd(folder_to_remove)) as cd_accum:
            cd_accum += Touch(file_to_stay.name)
            cd_accum += MakeRandomDirs(num_levels=3, num_dirs_per_level=2, num_files_per_dir=0, file_size=41)
        self.exec_and_capture_output("create empty folders")
        self.assertTrue(os.path.isdir(folder_to_remove), f"{self.which_test} : folder to remove was not created {folder_to_remove}")
        self.assertTrue(os.path.isfile(file_to_stay), f"{self.which_test} : file_to_stay was not created {file_to_stay}")

        # remove empty folders, top folder and known file should remain
        self.batch_accum.clear()
        self.batch_accum += RemoveEmptyFolders(folder_to_remove, files_to_ignore=['.DS_Store'])
        # removing non existing folder should not be a problem
        self.batch_accum += RemoveEmptyFolders("kajagogo", files_to_ignore=['.DS_Store'])
        self.exec_and_capture_output("remove almost empty folders")
        self.assertTrue(os.path.isdir(folder_to_remove), f"{self.which_test} : folder was removed although it had a legit file {folder_to_remove}")
        self.assertTrue(os.path.isfile(file_to_stay), f"{self.which_test} : file_to_stay was removed {file_to_stay}")

        # remove empty folders, with known file ignored - so to folder should be removed
        self.batch_accum.clear()
        self.batch_accum += RemoveEmptyFolders(folder_to_remove, files_to_ignore=['.DS_Store', "paramedic"])
        self.exec_and_capture_output("remove empty folders")
        self.assertFalse(os.path.isdir(folder_to_remove), f"{self.which_test} : folder was not removed {folder_to_remove}")
        self.assertFalse(os.path.isfile(file_to_stay), f"{self.which_test} : file_to_stay was not removed {file_to_stay}")

    def test_Ls_repr(self):
        with self.assertRaises(AssertionError):
            ref_obj = Ls([])

        ls_obj = Ls('', out_file="empty.txt")
        ls_obj_recreated = eval(repr(ls_obj))
        self.assertEqual(ls_obj, ls_obj_recreated, "Ls.repr did not recreate Ls object correctly")

        ls_obj = Ls("/per/pen/di/cular", out_file="perpendicular_ls.txt", ls_format='abc')
        ls_obj_recreated = eval(repr(ls_obj))
        self.assertEqual(ls_obj, ls_obj_recreated, "Ls.repr did not recreate Ls object correctly")

        ls_obj = Ls("/Gina/Lollobrigida", r"C:\Users\nira\AppData\Local\Waves Audio\instl\Cache/instl/V10", out_file="Lollobrigida.txt")
        ls_obj_recreated = eval(repr(ls_obj))
        self.assertEqual(ls_obj, ls_obj_recreated, "Ls.repr did not recreate Ls object correctly")

    def test_Ls(self):
        folder_to_list = self.path_inside_test_folder("folder-to-list")
        list_out_file = self.path_inside_test_folder("list-output")

        # create the folder, with sub folder and one known file
        self.batch_accum.clear()
        with self.batch_accum.sub_accum(Cd(self.test_folder)) as cd1_accum:
             cd1_accum += MakeDirs(folder_to_list)
             with cd1_accum.sub_accum(Cd(folder_to_list)) as cd2_accum:
                cd2_accum += MakeRandomDirs(num_levels=3, num_dirs_per_level=2, num_files_per_dir=8, file_size=41)
             cd1_accum += Ls(folder_to_list, out_file="list-output")
        self.exec_and_capture_output("ls folder")
        self.assertTrue(os.path.isdir(folder_to_list), f"{self.which_test} : folder to list was not created {folder_to_list}")
        self.assertTrue(os.path.isfile(list_out_file), f"{self.which_test} : list_out_file was not created {list_out_file}")

    def test_Wzip_repr(self):
        wzip_obj = Wzip("/the/memphis/belle")
        wzip_obj_recreated = eval(repr(wzip_obj))
        self.assertEqual(wzip_obj, wzip_obj_recreated, "Wzip.repr did not recreate Wzip object correctly")

        wzip_obj = Wzip("/the/memphis/belle", None)
        wzip_obj_recreated = eval(repr(wzip_obj))
        self.assertEqual(wzip_obj, wzip_obj_recreated, "Wzip.repr did not recreate Wzip object correctly")

        wzip_obj = Wzip("/the/memphis/belle", "robota")
        wzip_obj_recreated = eval(repr(wzip_obj))
        self.assertEqual(wzip_obj, wzip_obj_recreated, "Wzip.repr did not recreate Wzip object correctly")

        unwzip_obj = Unwzip("/the/memphis/belle")
        unwzip_obj_recreated = eval(repr(unwzip_obj))
        self.assertEqual(unwzip_obj, unwzip_obj_recreated, "Unwzip.repr did not recreate Unwzip object correctly")

        unwzip_obj = Unwzip("/the/memphis/belle", None)
        unwzip_obj_recreated = eval(repr(unwzip_obj))
        self.assertEqual(unwzip_obj, unwzip_obj_recreated, "Unwzip.repr did not recreate Unwzip object correctly")

        unwzip_obj = Unwzip("/the/memphis/belle", "robota")
        unwzip_obj_recreated = eval(repr(unwzip_obj))
        self.assertEqual(wzip_obj, wzip_obj_recreated, "Wzip.repr did not recreate Wzip object correctly")

    def test_Wzip(self):
        wzip_input = self.path_inside_test_folder("wzip_in")
        self.assertFalse(wzip_input.exists(), f"{self.which_test}: {wzip_input} should not exist before test")
        wzip_output = self.path_inside_test_folder("wzip_in.wzip")
        self.assertFalse(wzip_output.exists(), f"{self.which_test}: {wzip_output} should not exist before test")

        unwzip_target_folder = self.path_inside_test_folder("unwzip_target")
        self.assertFalse(unwzip_target_folder.exists(), f"{self.which_test}: {unwzip_target_folder} should not exist before test")
        unwzip_target_file = self.path_inside_test_folder("wzip_in")
        self.assertFalse(unwzip_target_file.exists(), f"{self.which_test}: {unwzip_target_file} should not exist before test")

        # create a file to zip
        with open(wzip_input, "w") as wfd:
            wfd.write(''.join(random.choice(string.ascii_lowercase+string.ascii_uppercase+"\n") for i in range(10 * 1024)))
        self.assertTrue(wzip_input.exists(), f"{self.which_test}: {wzip_input} should have been created")

        with self.batch_accum as batchi:
            batchi += Wzip(wzip_input)
        self.exec_and_capture_output("Wzip a file")
        self.assertTrue(wzip_output.exists(), f"{self.which_test}: {wzip_output} should exist after test")
        self.assertTrue(wzip_input.exists(), f"{self.which_test}: {wzip_input} should exist after test")

        with self.batch_accum as batchi:
            batchi += Unwzip(wzip_output, unwzip_target_folder)
        self.exec_and_capture_output("Unwzip a file")
        self.assertTrue(unwzip_target_folder.exists(), f"{self.which_test}: {unwzip_target_folder} should exist before test")
        self.assertTrue(unwzip_target_file.exists(), f"{self.which_test}: {unwzip_target_file} should exist before test")
        self.assertTrue(filecmp.cmp(wzip_input, unwzip_target_file), f"'{wzip_input}' and '{unwzip_target_file}' should be identical")

    def test_Curl_repr(self):
        url_from = r"http://www.google.com"
        file_to = "/q/w/r"
        curl_path = 'curl'
        if sys.platform == 'win32':
            curl_path = r'C:\Program Files (x86)\Waves Central\WavesLicenseEngine.bundle\Contents\Win32\curl.exe'
        curl_obj = CUrl(url_from, file_to, curl_path)
        curl_obj_recreated = eval(repr(curl_obj))
        self.assertEqual(curl_obj, curl_obj_recreated, "CUrl.repr did not recreate CUrl object correctly")

    def test_Curl_download(self):
        sample_file = pathlib.Path(__file__).joinpath('../test_data/curl_sample.txt').resolve()
        with open(sample_file, 'r') as stream:
            test_data = stream.read()
        url_from = 'https://www.sample-videos.com/text/Sample-text-file-10kb.txt'
        to_path = self.path_inside_test_folder("curl")
        curl_path = 'curl'
        if sys.platform == 'win32':
            curl_path = r'C:\Program Files (x86)\Waves Central\WavesLicenseEngine.bundle\Contents\Win32\curl.exe'
        os.makedirs(to_path, exist_ok=True)
        downloaded_file = os.path.join(to_path, 'Sample.txt')
        with self.batch_accum as batchi:
            batchi += CUrl(url_from, downloaded_file, curl_path)
        self.exec_and_capture_output("Download file")
        with open(downloaded_file, 'r') as stream:
            downloaded_data = stream.read()
        self.assertEqual(test_data, downloaded_data)

    def test_Essentiality(self):
        self.batch_accum.clear()
        with self.batch_accum.sub_accum(Section("redundant section")) as redundant_accum:
            redundant_accum += Echo("redundant echo")
        self.assertEqual(self.batch_accum.num_batch_commands(), 0, f"{self.which_test}: a Section with only echo should discarded")
        with self.batch_accum.sub_accum(Section("redundant section")) as redundant_accum:
            redundant_accum += Wzip("dummy no real path")
        self.assertGreater(self.batch_accum.num_batch_commands(), 0, f"{self.which_test}: a Section with essential command should not discarded")

    def test_CreateSymlink_repr(self):

        if sys.platform != 'darwin':
            return

        some_file_path = "/Pippi/Långstrump"
        some_symlink_path = "/Astrid/Anna/Emilia/Lindgren"
        create_symlink_obj = CreateSymlink(some_symlink_path, some_file_path)
        create_symlink_obj_recreated = eval(repr(create_symlink_obj))
        self.assertEqual(create_symlink_obj, create_symlink_obj_recreated, "CreateSymlink.repr did not recreate CreateSymlink object correctly")

    def test_CreateSymlink(self):

        if sys.platform != 'darwin':
            return

        a_file_to_symlink = self.path_inside_test_folder("symlink_me_file")
        symlink_to_a_file = self.path_inside_test_folder("symlink_of_a_file")
        relative_symlink_to_a_file = self.path_inside_test_folder("relative_symlink_of_a_file")
        a_folder_to_symlink = self.path_inside_test_folder("symlink_me_folder")
        symlink_to_a_folder = self.path_inside_test_folder("symlink_of_a_folder")
        relative_symlink_to_a_folder = self.path_inside_test_folder("relative_symlink_of_a_folder")

        self.batch_accum.clear()
        self.batch_accum += Touch(a_file_to_symlink)
        self.batch_accum += MakeDirs(a_folder_to_symlink)
        self.batch_accum += CreateSymlink(symlink_to_a_file, a_file_to_symlink)
        self.batch_accum += CreateSymlink(symlink_to_a_folder, a_folder_to_symlink)
        self.batch_accum += CreateSymlink(relative_symlink_to_a_file, a_file_to_symlink.name)
        self.batch_accum += CreateSymlink(relative_symlink_to_a_folder, a_folder_to_symlink.name)
        self.exec_and_capture_output("CreateSymlink")

        self.assertFalse(os.path.islink(a_file_to_symlink), f"CreateSymlink {a_file_to_symlink} should be a file not a symlink")
        self.assertFalse(os.path.islink(a_folder_to_symlink), f"CreateSymlink {a_folder_to_symlink} should be a file not a symlink")
        self.assertTrue(os.path.islink(symlink_to_a_file), f"CreateSymlink {symlink_to_a_file} should be a symlink")
        self.assertTrue(os.path.islink(symlink_to_a_folder), f"CreateSymlink {symlink_to_a_folder} should be a symlink")
        self.assertTrue(os.path.islink(relative_symlink_to_a_file), f"CreateSymlink {relative_symlink_to_a_file} should be a symlink")
        self.assertTrue(os.path.islink(relative_symlink_to_a_folder), f"CreateSymlink {relative_symlink_to_a_folder} should be a symlink")

        # check the absolute symlinks
        a_file_original_from_symlink = os.readlink(symlink_to_a_file)
        a_folder_original_from_symlink = os.readlink(symlink_to_a_folder)
        self.assertTrue(a_file_to_symlink.samefile(a_file_original_from_symlink), f"symlink resolved to {a_file_original_from_symlink} not to {a_file_to_symlink} as expected")
        self.assertTrue(a_folder_to_symlink.samefile(a_folder_original_from_symlink), f"symlink resolved to {a_folder_original_from_symlink} not to {a_folder_to_symlink} as expected")

        # check the relative symlinks
        a_file_original_from_relative_symlink = self.path_inside_test_folder(os.readlink(relative_symlink_to_a_file))
        a_folder_original_from_relative_symlink = self.path_inside_test_folder(os.readlink(relative_symlink_to_a_folder))
        self.assertTrue(a_file_to_symlink.samefile(a_file_original_from_relative_symlink), f"symlink resolved to {a_file_original_from_relative_symlink} not to {a_file_to_symlink} as expected")
        self.assertTrue(a_folder_to_symlink.samefile(a_folder_original_from_relative_symlink), f"symlink resolved to {a_folder_original_from_relative_symlink} not to {a_folder_to_symlink} as expected")

    def test_SymlinkToSymlinkFile_repr(self):

        if sys.platform != 'darwin':
            return

        some_file_path = "/Pippi/Långstrump"
        create_symlink_obj = SymlinkToSymlinkFile(some_file_path)
        create_symlink_obj_recreated = eval(repr(create_symlink_obj))
        self.assertEqual(create_symlink_obj, create_symlink_obj_recreated, "SymlinkToSymlinkFile.repr did not recreate SymlinkToSymlinkFile object correctly")

    def test_SymlinkFileToSymlink_repr(self):

        if sys.platform != 'darwin':
            return

        some_file_path = "/Pippi/Långstrump.symlink"
        resolve_symlink_obj = SymlinkFileToSymlink(some_file_path)
        resolve_symlink_obj_reresolved = eval(repr(resolve_symlink_obj))
        self.assertEqual(resolve_symlink_obj, resolve_symlink_obj_reresolved, "SymlinkToSymlinkFile.repr did not reresolve SymlinkToSymlinkFile object correctly")

    def test_SymlinkToSymlinkFileAndBack(self):
        """ since symlinks cannot be uploaded (or downloaded) to S3, instl replaces them with
            a .symlink file that contains the target of the original symlink.
            Before uploading SymlinkToSymlinkFile is called
            After downloading SymlinkFileToSymlink is called
        """

        if sys.platform != 'darwin':
            return

        SymlinkTestData = namedtuple('SymlinkTestData', ['original_to_symlink', 'symlink_to_a_original', 'symlink_file_of_original', 'relative_symlink_to_a_original', 'symlink_file_of_relative'])

        def create_symlink_test_data(name):
            """ a helper function to create paths to original, symlinks and symlink files"""
            original_to_symlink = self.path_inside_test_folder(name)

            symlink_to_a_original = self.path_inside_test_folder(f"symlink_of_{name}")
            relative_symlink_to_a_original = self.path_inside_test_folder(f"relative_symlink_of_{name}")

            symlink_file_of_original = pathlib.Path(os.fspath(symlink_to_a_original)+".symlink")
            symlink_file_of_relative = pathlib.Path(os.fspath(relative_symlink_to_a_original)+".symlink")

            return SymlinkTestData(original_to_symlink, symlink_to_a_original, symlink_file_of_original, relative_symlink_to_a_original, symlink_file_of_relative)

        file_symlink_test_data = create_symlink_test_data("a_file")
        folder_symlink_test_data = create_symlink_test_data("a_folder")

        self.batch_accum.clear()
        self.batch_accum += Touch(file_symlink_test_data.original_to_symlink)
        self.batch_accum += MakeDirs(folder_symlink_test_data.original_to_symlink)
        for test_data in file_symlink_test_data, folder_symlink_test_data:
            with self.batch_accum.sub_accum(Section(test_data.original_to_symlink.name)) as symlink_test_accum:
                symlink_test_accum += CreateSymlink(test_data.symlink_to_a_original, test_data.original_to_symlink)                # symlink with full path
                symlink_test_accum += CreateSymlink(test_data.relative_symlink_to_a_original, test_data.original_to_symlink.name)  # symlink with relative path
                symlink_test_accum += SymlinkToSymlinkFile(test_data.symlink_to_a_original)
                symlink_test_accum += SymlinkToSymlinkFile(test_data.relative_symlink_to_a_original)

        self.exec_and_capture_output("SymlinkToSymlinkFile Creating symlink files")

        for test_data in file_symlink_test_data, folder_symlink_test_data:
            self.assertFalse(os.path.islink(test_data[0]), f"SymlinkToSymlinkFile {test_data.original_to_symlink} should be a file not a symlink")
            self.assertFalse(test_data.symlink_to_a_original.exists(), f"SymlinkToSymlinkFile {test_data.symlink_to_a_original} should have been erased")
            self.assertFalse(test_data.relative_symlink_to_a_original.exists(), f"SymlinkToSymlinkFile {test_data.relative_symlink_to_a_original} should have been erased")
            self.assertTrue(test_data.symlink_file_of_original.is_file(), f"SymlinkToSymlinkFile {test_data.symlink_file_of_original} should be replaced by .symlink file")
            self.assertTrue(test_data.symlink_file_of_relative.is_file(), f"SymlinkToSymlinkFile {test_data.symlink_file_of_relative} should be replaced by .symlink file")
        for test_data in file_symlink_test_data, folder_symlink_test_data:
            self.batch_accum += SymlinkFileToSymlink(test_data.symlink_file_of_original)
            self.batch_accum += SymlinkFileToSymlink(test_data.symlink_file_of_relative)
        self.exec_and_capture_output("SymlinkToSymlinkFile resolving symlink files")

        for test_data in file_symlink_test_data, folder_symlink_test_data:
            # check that the absolute and relative symlinks have been created
            self.assertTrue(test_data.symlink_to_a_original.is_symlink(), f"SymlinkToSymlinkFile {test_data.symlink_to_a_original} should have been created")
            self.assertTrue(test_data.relative_symlink_to_a_original.is_symlink(), f"SymlinkToSymlinkFile {test_data.relative_symlink_to_a_original} should have been created")

            # check that the absolute and relative symlinks files have been removed
            self.assertFalse(test_data.symlink_file_of_original.exists(), f"SymlinkToSymlinkFile {test_data.symlink_file_of_original} should have been erased")
            self.assertFalse(test_data.symlink_file_of_relative.exists(), f"SymlinkToSymlinkFile {test_data.symlink_file_of_relative} should have been erased")

            an_original_from_symlink = os.readlink(test_data.symlink_to_a_original)
            an_original_from_relative_symlink = os.readlink(test_data.relative_symlink_to_a_original)

            # check that the absolute and relative symlinks files point to the original
            self.assertTrue(test_data.original_to_symlink.samefile(an_original_from_symlink), f"symlink resolved to {an_original_from_symlink} not to {test_data.symlink_to_a_original} as expected")
            os.chdir(self.test_folder)  # so relative resolve of symlink will work
            self.assertTrue(test_data.original_to_symlink.samefile(an_original_from_relative_symlink), f"symlink resolved to {an_original_from_relative_symlink} not to {test_data.symlink_to_a_original} as expected")

    def private_test_ConvertFolderOfSymlinks(self):
        """ to enable this test give a real path as folder_of_symlinks, preferably one with symlinks..."""

        if sys.platform != 'darwin':
            return

        folder_of_symlinks = pathlib.Path("/Users/shai/Desktop/Tk.framework")

        self.batch_accum.clear()
        self.batch_accum += CreateSymlinkFilesInFolder(folder_of_symlinks)
        self.exec_and_capture_output("test_ConvertFolderOfSymlinks_to_symlink_files")

        self.batch_accum.clear()
        self.batch_accum += ResolveSymlinkFilesInFolder(folder_of_symlinks)
        self.exec_and_capture_output("test_ConvertFolderOfSymlinks_from_symlink_files")


    def test_RsyncClone_repr(self):
        dir_from = r"\p\o\i"
        dir_to = "/q/w/r"
        cdtd_obj = RsyncClone(dir_from, dir_to)
        cdtd_obj_recreated = eval(repr(cdtd_obj))
        self.assertEqual(cdtd_obj, cdtd_obj_recreated, "RsyncClone.repr (1) did not recreate RsyncClone object correctly")

        cdtd_obj = RsyncClone(dir_from, dir_to, symlinks_as_symlinks=False,
                 patterns_to_ignore=['*.a', 'b.*'],
                 hard_links=False,
                 ignore_dangling_symlinks=True,
                 delete_extraneous_files=True,
                 verbose=17,
                 dry_run=True)
        print(repr(cdtd_obj))
        cdtd_obj_recreated = eval(repr(cdtd_obj))
        self.assertEqual(cdtd_obj, cdtd_obj_recreated, "RsyncClone.repr (2) did not recreate RsyncClone object correctly")

    def test_RsyncClone(self):
        """ test RsyncClone (with/without using rsync's link_dest option)
            a directory is created and filled with random files and folders.
            This directory is copied and both source and targets dirs are compared to make sure they are the same.

            without hard links:
                Folder structure and files should be identical

            with hard links:
                - All mirrored files should have the same inode number - meaning they are hard links to
            the same file.

                - Currently this test fails for unknown reason. The rsync command does not create hard links.
            The exact same rsync command when ran for terminal creates the hard links. So I assume the
            rsync command is correct but running it from python changes something.

        """
        dir_to_copy_from = self.path_inside_test_folder("copy-src")
        self.assertFalse(dir_to_copy_from.exists(), f"{self.which_test}: {dir_to_copy_from} should not exist before test")

        dir_to_copy_to_no_hard_links = self.path_inside_test_folder("copy-target-no-hard-links")
        self.assertFalse(dir_to_copy_to_no_hard_links.exists(), f"{self.which_test}: {dir_to_copy_to_no_hard_links} should not exist before test")

        dir_to_copy_to_with_hard_links = self.path_inside_test_folder("copy-target-with-hard-links")
        self.assertFalse(dir_to_copy_to_with_hard_links.exists(), f"{self.which_test}: {dir_to_copy_to_with_hard_links} should not exist before test")

        dir_to_copy_to_with_ignore = self.path_inside_test_folder("copy-target-with-ignore")
        self.assertFalse(dir_to_copy_to_with_ignore.exists(), f"{self.which_test}: {dir_to_copy_to_with_ignore} should not exist before test")

        self.batch_accum.clear()
        self.batch_accum += MakeDirs(dir_to_copy_from)
        with self.batch_accum.sub_accum(Cd(dir_to_copy_from)) as sub_bc:
            sub_bc += Touch("hootenanny")  # add one file with fixed (none random) name
            sub_bc += MakeRandomDirs(num_levels=1, num_dirs_per_level=2, num_files_per_dir=3, file_size=41)
        self.batch_accum += RsyncClone(dir_to_copy_from, dir_to_copy_to_no_hard_links, hard_links=False)
        if sys.platform == 'darwin':
            self.batch_accum += RsyncClone(dir_to_copy_from, dir_to_copy_to_with_hard_links, hard_links=True)
        file_names_to_ignore = ["hootenanny"]
        self.batch_accum += RsyncClone(dir_to_copy_from, dir_to_copy_to_with_ignore, patterns_to_ignore=file_names_to_ignore)

        self.exec_and_capture_output()

        dir_comp_no_hard_links = filecmp.dircmp(dir_to_copy_from, dir_to_copy_to_no_hard_links)
        self.assertTrue(is_identical_dircmp(dir_comp_no_hard_links), f"{self.which_test} (no hard links): source and target dirs are not the same")

        if sys.platform == 'darwin':
            dir_comp_with_hard_links = filecmp.dircmp(dir_to_copy_from, dir_to_copy_to_with_hard_links)
            self.assertTrue(is_hard_linked(dir_comp_with_hard_links), f"{self.which_test} (with hard links): source and target files are not hard links to the same file")
        dir_comp_with_ignore = filecmp.dircmp(dir_to_copy_from, dir_to_copy_to_with_ignore)
        is_identical_dircomp_with_ignore(dir_comp_with_ignore, file_names_to_ignore)


if __name__ == '__main__':
    test_folder = pathlib.Path(__file__).joinpath(os.pardir, os.pardir, os.pardir).resolve().joinpath(main_test_folder_name)
    shutil.rmtree(test_folder)

    unittest.main()<|MERGE_RESOLUTION|>--- conflicted
+++ resolved
@@ -741,11 +741,7 @@
         self.batch_accum.clear()
         #self.batch_accum += VarAssign("geronimo", *geronimo)
         self.batch_accum += MakeDirs(batches_dir)
-<<<<<<< HEAD
-        self.batch_accum += ShellCommands(shell_commands_list=geronimo, dir=batches_dir)
-=======
         self.batch_accum += ShellCommands(shell_commands_list=geronimo)
->>>>>>> 0199b2ad
 
         self.exec_and_capture_output()
 
