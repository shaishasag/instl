#!/usr/bin/env python3.6


import sys
import os
from pathlib import Path
import shutil
import stat
import signal
import threading
import _thread
import ctypes
import io
import contextlib
import filecmp
import logging
import random
import string
import itertools as it

import utils
from pybatch import *
from pybatch import PythonBatchCommandAccum
from pybatch.copyBatchCommands import RsyncClone
from configVar import config_vars

current_os_names = utils.get_current_os_names()
os_family_name = current_os_names[0]
os_second_name = current_os_names[0]
if len(current_os_names) > 1:
    os_second_name = current_os_names[1]

config_vars["__CURRENT_OS_NAMES__"] = current_os_names
log = logging.getLogger(__name__)

running_on_Mac = sys.platform == 'darwin'
running_on_Win = sys.platform == 'win32'


@contextlib.contextmanager
def capture_stdout(in_new_stdout=None):
    old_stdout = sys.stdout
    if in_new_stdout is None:
        new_stdout = io.StringIO()
    else:
        new_stdout = in_new_stdout
    sys.stdout = new_stdout
    yield new_stdout
    new_stdout.seek(0)
    sys.stdout = old_stdout


def explain_dict_diff(d1, d2):
    keys1 = set(d1.keys())
    keys2 = set(d2.keys())
    if keys1 != keys2:
        print("keys in d1 not in d2", keys1-keys2)
        print("keys in d2 not in d1", keys2-keys1)
    else:
        for k in keys1:
            if d1[k] != d2[k]:
                print(f"d1['{k}']({d1[k]}) != d2['{k}']({d2[k]})")


def is_identical_dircmp(a_dircmp: filecmp.dircmp):
    """ filecmp.dircmp does not have straight forward way to ask are directories the same?
        is_identical_dircmp attempts to fill this gap
    """
    retVal = len(a_dircmp.left_only) == 0 and len(a_dircmp.right_only) == 0 and len(a_dircmp.diff_files) == 0
    if retVal:
        for sub_dircmp in a_dircmp.subdirs.values():
            retVal = is_identical_dircmp(sub_dircmp)
            if not retVal:
                break
    return retVal


def is_identical_dircomp_with_ignore(a_dircmp: filecmp.dircmp, filen_names_to_ignore):
    '''A non recusive function that tests that two folders are the same, but testing that the ignore list has been ignored (and not copied to trg folder)'''
    return a_dircmp.left_only == filen_names_to_ignore and len(a_dircmp.right_only) == 0 and len(a_dircmp.diff_files) == 0


def is_same_inode(file_1, file_2):
    retVal = os.stat(file_1)[stat.ST_INO] == os.stat(file_2)[stat.ST_INO]
    return retVal


def is_hard_linked(a_dircmp: filecmp.dircmp):
    """ check that all same_files are hard link of each other"""
    retVal = True
    for a_file in a_dircmp.same_files:
        left_file = os.path.join(a_dircmp.left, a_file)
        right_file = os.path.join(a_dircmp.right, a_file)
        retVal = is_same_inode(left_file, right_file)
        if not retVal:
            break
    if retVal:
        for sub_dircmp in a_dircmp.subdirs.values():
            retVal = is_hard_linked(sub_dircmp)
            if not retVal:
                break
    return retVal


def compare_chmod_recursive(folder_path, expected_file_mode, expected_dir_mode):
    root_mode = stat.S_IMODE(os.stat(folder_path).st_mode)
    if root_mode != expected_dir_mode:
        return False
    for root, dirs, files in os.walk(folder_path, followlinks=False):
        for item in files:
            item_path = os.path.join(root, item)
            item_mode = stat.S_IMODE(os.stat(item_path).st_mode)
            if item_mode != expected_file_mode:
                return False
        for item in dirs:
            item_path = os.path.join(root, item)
            item_mode = stat.S_IMODE(os.stat(item_path).st_mode)
            if item_mode != expected_dir_mode:
                return False
    return True


<<<<<<< HEAD
=======
def is_hidden(filepath):
    name = os.path.basename(os.path.abspath(filepath))
    return name.startswith('.') or has_hidden_attribute(filepath)


def has_hidden_attribute(filepath):
    try:
        attrs = ctypes.windll.kernel32.GetFileAttributesW(str(filepath))
        assert attrs != -1
        result = bool(attrs & 2)
    except (AttributeError, AssertionError):
        result = False
    return result


class TimeoutException(Exception):
    def __init__(self, msg=''):
        self.msg = msg


@contextmanager
def assert_timeout(seconds, msg=''):
    timer = threading.Timer(seconds, lambda: _thread.interrupt_main())
    timer.start()
    try:
        yield
    except KeyboardInterrupt:
        raise TimeoutException(f"Timed out after {seconds} for operation {msg}")
    finally:
        # if the action ends in specified time, timer is canceled
        timer.cancel()


>>>>>>> 7052e6f2
main_test_folder_name = "python_batch_test_results"


class TestPythonBatch(object):
    def __init__(self, uni_test_obj, which_test):
        self.uni_test_obj = uni_test_obj
        self.which_test = which_test.lstrip("test_")
        self.test_folder = Path(__file__).joinpath(os.pardir, os.pardir, os.pardir).resolve().joinpath(main_test_folder_name, uni_test_obj.__class__.__name__, self.which_test)
        self.batch_accum: PythonBatchCommandAccum = PythonBatchCommandAccum()
        self.sub_test_counter = 0
        self.output_file_name = None

    def setUp(self):
        """ for each test create it's own test sub-fold"""
        if self.test_folder.exists():
            kwargs = {}
            if sys.platform == 'darwin':
                kwargs['follow_symlinks'] = False
            for root, dirs, files in os.walk(str(self.test_folder)):
                for d in dirs:
                    os.chmod(os.path.join(root, d), Chmod.all_read_write_exec, **kwargs)
                for f in files:
                    os.chmod(os.path.join(root, f), Chmod.all_read_write, **kwargs)
            shutil.rmtree(self.test_folder)  # make sure the folder is erased
        self.test_folder.mkdir(parents=True, exist_ok=False)
        self.batch_accum.set_current_section("prepare")

    def tearDown(self):
        if self.output_file_name:
            utils.teardown_file_logging(self.output_file_name)

    def path_inside_test_folder(self, *name, assert_not_exist=True):
        retVal = self.test_folder.joinpath(*name).resolve()
        if assert_not_exist:
            self.uni_test_obj.assertFalse(retVal.exists(), f"{self.which_test}: {retVal} should not exist before test")
        return retVal

    def write_file_in_test_folder(self, file_name, contents):
        with open(self.path_inside_test_folder(file_name), "w") as wfd:
            wfd.write(contents)

    def exec_and_capture_output(self, test_name=None, expected_exception=None):
        self.sub_test_counter += 1
        if test_name is None:
            test_name = self.which_test
        test_name = f"{self.sub_test_counter}_{test_name}"


        config_vars["__MAIN_COMMAND__"] = f"{self.which_test} test #{self.sub_test_counter};"
        bc_repr = repr(self.batch_accum)
        self.python_batch_file_name = test_name+".py"
        self.write_file_in_test_folder(self.python_batch_file_name, bc_repr)
        bc_compiled = compile(bc_repr, self.python_batch_file_name, 'exec')
        output_file_name = self.path_inside_test_folder(f'{test_name}_output.txt')
        if output_file_name != self.output_file_name:
            if self.output_file_name:
                utils.teardown_file_logging(self.output_file_name)
            self.output_file_name = output_file_name
            utils.setup_file_logging(self.output_file_name, level=logging.INFO)

        if not expected_exception:
            try:
                ops = exec(bc_compiled, globals(), locals())
            except SyntaxError:
                log.error(f"> > > > SyntaxError in {test_name}")
                raise
        else:
            with self.uni_test_obj.assertRaises(expected_exception):
                ops = exec(bc_compiled, globals(), locals())

    def reprs_test_runner(self, *list_of_objs, remark_list=None):
        if remark_list is None:
            remark_list = it.repeat("")
        out_file = self.path_inside_test_folder(self.which_test+".out.txt")
        with open(out_file, "w") as wfd:
            for obj, remark in zip(list_of_objs, remark_list):
                obj_repr = repr(obj)
                obj_recreated = eval(obj_repr)
                diff_explanation = ""
                if hasattr(obj, "explain_diff"):
                    diff_explanation = obj.explain_diff(obj_recreated)
                else:
                    if obj != obj_recreated:
                        diff_explanation = f"{obj_repr} != {repr(obj_recreated)}"
                if remark:
                    remark = f"  # {remark}"
                if diff_explanation:  # there was a problem
                    wfd.write(f"X  {obj_repr}\n  {repr(obj_recreated)}{remark}\n")
                else:
                    wfd.write(f"OK {obj_repr}{remark}\n")

                self.uni_test_obj.assertEqual(obj, obj_recreated, f"{obj.__class__.__name__}.repr did not recreate the object correctly: {diff_explanation}")<|MERGE_RESOLUTION|>--- conflicted
+++ resolved
@@ -120,23 +120,6 @@
     return True
 
 
-<<<<<<< HEAD
-=======
-def is_hidden(filepath):
-    name = os.path.basename(os.path.abspath(filepath))
-    return name.startswith('.') or has_hidden_attribute(filepath)
-
-
-def has_hidden_attribute(filepath):
-    try:
-        attrs = ctypes.windll.kernel32.GetFileAttributesW(str(filepath))
-        assert attrs != -1
-        result = bool(attrs & 2)
-    except (AttributeError, AssertionError):
-        result = False
-    return result
-
-
 class TimeoutException(Exception):
     def __init__(self, msg=''):
         self.msg = msg
@@ -155,7 +138,6 @@
         timer.cancel()
 
 
->>>>>>> 7052e6f2
 main_test_folder_name = "python_batch_test_results"
 
 
