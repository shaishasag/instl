import os
from pathlib import Path
import keyword
import json
import re
from typing import List
import logging

from configVar import config_vars
from configVar import ConfigVarYamlReader
import utils

import pybatch

log = logging.getLogger(__name__)

need_path_resolving_re = re.compile(".+(DIR|PATH|FOLDER|FOLDERS)(__)?$")


class AnonymousAccum(pybatch.PythonBatchCommandBase, essential=False, call__call__=False, is_context_manager=False, is_anonymous=True):

    """ AnonymousAccum: a container for other PythonBatchCommands,
        AnonymousAccum is not meant to be written to python-batch file or executed - only the
        contained commands will be.
    """

    def __init__(self, **kwargs) -> None:
        super().__init__(**kwargs)
        self.i_am_anonymous=True

    def repr_own_args(self, all_args: List[str]) -> None:
        raise NotImplementedError("AnonymousAccum.repr_own_args should not be called")

    def progress_msg_self(self) -> str:
        raise NotImplementedError("AnonymousAccum.progress_msg_self should not be called")

    def __call__(self, *args, **kwargs) -> None:
        raise NotImplementedError("AnonymousAccum.__call__ should not be called")


class RaiseException(pybatch.PythonBatchCommandBase):
    """ raise a specific exception - for debugging """
    def __init__(self, exception_type, exception_message, **kwargs) -> None:
        super().__init__(**kwargs)
        self.exception_type = exception_type
        self.exception_type_name = self.exception_type.__name__
        self.exception_message = exception_message
        self.non_representative__dict__keys.append('exception_type')

    def repr_own_args(self, all_args: List[str]) -> None:
        all_args.append(self.exception_type_name)
        all_args.append(utils.quoteme_raw_by_type(self.exception_message))

    def progress_msg_self(self) -> str:
        return f'''Raising exception {self.exception_type.__name__}("{self.exception_message}")'''

    def __call__(self, *args, **kwargs) -> None:
        raise self.exception_type(self.exception_message)


class Stage(pybatch.PythonBatchCommandBase, essential=False, call__call__=False, is_context_manager=True):
    """ Stage: a container for other PythonBatchCommands, that has a name and is used as a context manager ("with").
        Stage itself preforms no action only the contained commands will be preformed
    """
    def __init__(self, stage_name, stage_extra=None, **kwargs):
        super().__init__(**kwargs)
        self.stage_name = stage_name
        self.stage_extra = stage_extra

    def repr_own_args(self, all_args: List[str]) -> None:
        all_args.append(utils.quoteme_raw_by_type(self.stage_name))
        if self.stage_extra:
            all_args.append(utils.quoteme_raw_by_type(self.stage_extra))

    def stage_str(self):
        the_str = f"""{self.stage_name}"""
        if self.stage_extra:
            the_str += f"""<{self.stage_extra}>"""
        return the_str

    def progress_msg_self(self):
        the_progress_msg = f'''{self.stage_name}'''
        if self.stage_extra:
            the_progress_msg += f""" {self.stage_extra}"""
        return the_progress_msg

    def __call__(self, *args, **kwargs):
        pass

    def __exit__(self, exc_type, exc_val, exc_tb):
        super().__exit__(exc_type, exc_val, exc_tb)
        if self.stage_name in pybatch.PythonBatchCommandAccum.section_order:
            config_var_name = f"__TIMING_{self.stage_name}_sec__".upper()
            config_vars[config_var_name] = self.command_time_sec


class Progress(pybatch.PythonBatchCommandBase, essential=False, call__call__=True, is_context_manager=False):
    """ issue a progress message, increasing progress count
    """
    def __init__(self, message, **kwargs) -> None:
        super().__init__(**kwargs)
        self.message = message

    def repr_own_args(self, all_args: List[str]) -> None:
        all_args.append(utils.quoteme_raw_by_type(self.message))

    def progress_msg_self(self) -> str:
        return self.message

    def __call__(self, *args, **kwargs) -> None:
        with self.timing_contextmanager():
            self.increment_and_output_progress()


class Echo(pybatch.PythonBatchCommandBase, essential=False, call__call__=False, is_context_manager=False, kwargs_defaults={'own_progress_count': 0}):
    """ issue a message without increasing progress count
    """
    def __init__(self, message, **kwargs) -> None:
        super().__init__(**kwargs)
        self.message = message

    def __repr__(self) -> str:
        the_repr = f'''print("{self.message}")'''
        return the_repr

    def progress_msg_self(self) -> str:
        return f''''''

    def __call__(self, *args, **kwargs) -> None:
        pass


class ReadFileAndSetTheValueIntoEnvironementVaraiable(pybatch.PythonBatchCommandBase, essential=False, call__call__=False, is_context_manager=False, kwargs_defaults={'own_progress_count': 0}):
    def __init__(self, message, **kwargs) -> None:
        super().__init__(**kwargs)
        self.message = message

    def __repr__(self) -> str:
        the_repr = f'''print("{self.message}")'''
        return the_repr

    def progress_msg_self(self) -> str:
        print(self.message)


    def __call__(self, *args, **kwargs) -> None:
        pass


class Remark(pybatch.PythonBatchCommandBase, call__call__=False, is_context_manager=False, kwargs_defaults={'own_progress_count': 0}):
    """ write a remark in code
    """
    def __init__(self, remark, **kwargs) -> None:
        super().__init__(**kwargs)
        self.remark_text = remark

    def __repr__(self) -> str:
        the_repr = f'''# {self.remark_text}'''
        return the_repr

    def progress_msg_self(self) -> str:
        return f''''''

    def __call__(self, *args, **kwargs) -> None:
        pass


class PythonDoSomething(pybatch.PythonBatchCommandBase, call__call__=False, is_context_manager=False, kwargs_defaults={'own_progress_count': 0}):

    def __init__(self, some_python_code, **kwargs) -> None:
        super().__init__(**kwargs)
        self.some_python_code = some_python_code

    def __repr__(self) -> str:
        the_repr = self.some_python_code
        return the_repr

    def progress_msg_self(self) -> str:
        return f''''''

    def __call__(self, *args, **kwargs) -> None:
        with self.timing_contextmanager():
            pybatch.PythonBatchCommandBase.__call__(self, *args, **kwargs)


class PythonVarAssign(pybatch.PythonBatchCommandBase, call__call__=False, is_context_manager=False, kwargs_defaults={'own_progress_count': 0}):
    """ creates a python variable assignment, e.g.
        x = y
    """
    def __init__(self, var_name, *var_values, **kwargs) -> None:
        super().__init__(**kwargs)
        assert var_name.isidentifier(), f"{var_name} is not a valid identifier"
        assert not keyword.iskeyword(var_name), f"{var_name} is not a python key word"
        self.var_name = var_name
        self.var_values = var_values

    def __repr__(self) -> str:
        the_repr = ""
        if any(self.var_values):
            need_path_resolving = need_path_resolving_re.match(self.var_name) is not None
            adjusted_values = list()
            for val in self.var_values:
                try:
                    adjusted_values.append(int(val))
                except:
                    if need_path_resolving:
                        val = os.fspath(Path(os.path.expandvars(val)).resolve())
                    adjusted_values.append(utils.quoteme_raw_by_type(val))
            if len(adjusted_values) == 1:
                the_repr = f'''{self.var_name} = {adjusted_values[0]}'''
            else:
                values = "".join(('(', ", ".join(str(adj) for adj in adjusted_values), ')'))
                the_repr = f'''{self.var_name} = {values}'''
        else:
            the_repr = f'''{self.var_name} = ""'''
        return the_repr

    def progress_msg_self(self) -> str:
        return f''''''

    def __call__(self, *args, **kwargs) -> None:
        pass


class ConfigVarAssign(pybatch.PythonBatchCommandBase, essential=False, call__call__=False, is_context_manager=False, kwargs_defaults={'own_progress_count': 0}):
    """ creates a configVar assignment, e.g.
        config_vars["x"] = y
    """
    def __init__(self, var_name, *var_values, **kwargs) -> None:
        super().__init__(**kwargs)
        assert var_name.isidentifier(), f"{var_name} is not a valid identifier"
        assert not keyword.iskeyword(var_name), f"{var_name} is not a python key word"
        self.var_name = var_name
        self.var_values = var_values

    def __repr__(self) -> str:
        the_repr = ""
        if any(self.var_values):
            adjusted_values = list()
            for val in self.var_values:
                try:
                    adjusted_values.append(int(val))
                except:
                    adjusted_values.append(utils.quoteme_raw_by_type(val))
            if len(adjusted_values) == 1:
                the_repr = f'''config_vars['{self.var_name}'] = {adjusted_values[0]}'''
            else:
                values = "".join(('(', ", ".join(str(adj) for adj in adjusted_values), ')'))
                the_repr = f'''config_vars['{self.var_name}'] = {values}'''
        else:
            the_repr = f'''config_vars['{self.var_name}'] = ""'''
        return the_repr

    def progress_msg_self(self) -> str:
        return f''''''

    def __call__(self, *args, **kwargs) -> None:
        pass


class ConfigVarPrint(pybatch.PythonBatchCommandBase, call__call__=True, is_context_manager=False):
    """
    """
    def __init__(self, var_name, **kwargs) -> None:
        super().__init__(**kwargs)
        self.var_name = var_name

    def repr_own_args(self, all_args: List[str]) -> None:
        all_args.append(utils.quoteme_raw_by_type(self.var_name))

    def progress_msg_self(self) -> str:
        resolved = config_vars[self.var_name].str()
        return resolved

    def __call__(self, *args, **kwargs) -> None:
        with self.timing_contextmanager():
            resolved = config_vars[self.var_name].str()
            log.info(resolved)


class PythonBatchRuntime(pybatch.PythonBatchCommandBase, call__call__=False, is_context_manager=True):
    def __init__(self, name, **kwargs):
        super().__init__(**kwargs)
        self.name = name

    def __exit__(self, exc_type, exc_val, exc_tb):
        suppress_exception = False
        if exc_val:
            self.log_error(exc_type, exc_val, exc_tb)
            log.info("Shakespeare says: The Comedy of Errors")

        self.exit_timing_measure()
        time_diff = self.exit_time-self.enter_time
        hours, remainder = divmod(time_diff, 3600)
        minutes, seconds = divmod(remainder, 60)
        log.info(f"{self.name} Time: {int(hours):02}:{int(minutes):02}:{int(seconds)}")
        pybatch.PythonBatchCommandBase.stage_stack.pop()

        return suppress_exception

    def log_error(self, exc_type, exc_val, exc_tb):
        error_dict = exc_val.raising_obj.error_dict(exc_type, exc_val, exc_tb)
        error_json = json.dumps(error_dict, separators=(',', ':'), sort_keys=True, default=utils.extra_json_serializer)
        log.error(f"---\n{error_json}\n...\n")

    def repr_own_args(self, all_args: List[str]) -> None:
        all_args.append(f'''"{self.name}"''')

    def progress_msg_self(self) -> str:
        return f''''''

    def __call__(self, *args, **kwargs) -> None:
        pybatch.PythonBatchCommandBase.__call__(self, *args, **kwargs)


class ResolveConfigVarsInFile(pybatch.PythonBatchCommandBase):
    def __init__(self, unresolved_file, resolved_file=None, config_files=None, **kwargs):
        super().__init__(**kwargs)
        self.unresolved_file = unresolved_file
        if resolved_file:
            self.resolved_file = resolved_file
        else:
            self.resolved_file = self.unresolved_file
        self.config_files = config_files

    def repr_own_args(self, all_args: List[str]) -> None:
        all_args.append(self.unnamed__init__param(os.fspath(self.unresolved_file)))
        if self.resolved_file != self.unresolved_file:
            all_args.append(self.unnamed__init__param(os.fspath(self.resolved_file)))
        all_args.append(self.optional_named__init__param("config_files", self.config_files, None))

    def progress_msg_self(self) -> str:
        return f'''resolving {self.unresolved_file} to {self.resolved_file}'''

    def __call__(self, *args, **kwargs) -> None:
        pybatch.PythonBatchCommandBase.__call__(self, *args, **kwargs)
        if self.config_files is not None:
            reader = ConfigVarYamlReader(config_vars)
            for config_file in self.config_files:
                reader.read_yaml_file(config_file)
        with utils.utf8_open_for_read(self.unresolved_file, "r") as rfd:
            text_to_resolve = rfd.read()
        resolved_text = config_vars.resolve_str(text_to_resolve)
        with utils.utf8_open_for_write(self.resolved_file, "w") as wfd:
            wfd.write(resolved_text)


class ReadConfigVarsFromFile(pybatch.PythonBatchCommandBase):
    def __init__(self, file_to_read, **kwargs):
        super().__init__(**kwargs)
        self.file_to_read = file_to_read

    def repr_own_args(self, all_args: List[str]) -> None:
        all_args.append(self.unnamed__init__param(self.file_to_read))

    def progress_msg_self(self) -> str:
        return f'''reading configVars from {self.file_to_read}'''

    def __call__(self, *args, **kwargs) -> None:
        pybatch.PythonBatchCommandBase.__call__(self, *args, **kwargs)
        reader = ConfigVarYamlReader(config_vars)
        reader.read_yaml_file(self.file_to_read)


<<<<<<< HEAD
class ReadConfigVarValueFromTextFile(pybatch.PythonBatchCommandBase, essential=True):
    def __init__(self, file_path_to_read, var_name, **kwargs):
        super().__init__(**kwargs)
        self.file_path_to_read = file_path_to_read
        self.var_name = var_name

    def repr_own_args(self, all_args: List[str]) -> None:
        all_args.append(self.unnamed__init__param(self.file_path_to_read))
        all_args.append(self.unnamed__init__param(self.var_name))

    def progress_msg_self(self) -> str:
        return f'''Reading config variable:{self.var_name}, from {self.file_path_to_read}'''

    def __call__(self, *args, **kwargs) -> None:
        pybatch.PythonBatchCommandBase.__call__(self, *args, **kwargs)
        with open(self.file_path_to_read, 'r') as f:
            value = f.read()
            value = value.strip()
            config_vars[self.var_name] = value


class EnvironVarAssign(PythonDoSomething, essential=True, call__call__=False, is_context_manager=False, kwargs_defaults={'own_progress_count': 0}):
=======
class EnvironVarAssign(PythonDoSomething, call__call__=False, is_context_manager=False, kwargs_defaults={'own_progress_count': 0}):
>>>>>>> 1f3102f4
    """ assigns an environment variable
    """
    def __init__(self, var_name, var_value, **kwargs) -> None:
        assert var_name.isidentifier(), f"{var_name} is not a valid identifier"
        self.var_name = var_name
        self.var_value = var_value
        the_repr = f'''os.environ["{self.var_name}"]="{self.var_value}"'''
        super().__init__(the_repr, **kwargs)


def convertSeconds(seconds):
    whole_seconds = int(seconds)
    whole_ms = round((seconds-whole_seconds)*1000)
    m = int(whole_seconds/60)
    s = int(whole_seconds-(m*60))
    converted_str = f"{m}m:{s}.{whole_ms:03}s"
    return converted_str


class PatchPyBatchWithTimings(pybatch.PythonBatchCommandBase):

    def __init__(self, path_to_py_batch, **kwargs) -> None:
        pybatch.PythonBatchCommandBase.__init__(self, **kwargs)
        self.path_to_py_batch = utils.ExpandAndResolvePath(path_to_py_batch)

    def repr_own_args(self, all_args: List[str]) -> None:
        all_args.append(utils.quoteme_raw_by_type(self.path_to_py_batch))

    def progress_msg_self(self) -> str:
        """ classes overriding PythonBatchCommandBase should add their own progress message
        """
        return super(PatchPyBatchWithTimings, self).progress_msg_self()

    def __call__(self, *args, **kwargs):
        progress_comment_re = re.compile(""".+prog_num=(?P<progress>\d+).+\s+$""")
        py_batch_with_timings = self.path_to_py_batch.with_suffix(".timings.py")
        last_progress_reported = 0
        with utils.utf8_open_for_read(self.path_to_py_batch) as rfd, utils.utf8_open_for_write(py_batch_with_timings, "w") as wfd:
            for line in rfd.readlines():
                line_to_print = line
                match = progress_comment_re.fullmatch(line)
                if match:
                    progress_num = int(match.group("progress"))
                    if progress_num > last_progress_reported:  # some items have the same progress num, so report only the first
                        last_progress_reported = progress_num
                        progress_time = pybatch.PythonBatchCommandBase.runtime_duration_by_progress.get(progress_num, None)
                        if progress_time is not None:
                            progress_time_str = convertSeconds(progress_time)
                        else:
                            progress_time_str = '?'
                        line_to_print = f"""{line.rstrip()}  # {progress_time_str}\n"""
                wfd.write(line_to_print)

            sync_timing_config_var_name = f"__TIMING_SYNC_SEC__"
            if sync_timing_config_var_name in config_vars:
                bytes_to_download = config_vars['__NUM_BYTES_TO_DOWNLOAD__'].int()
                if bytes_to_download:
                    download_time_sec = config_vars[sync_timing_config_var_name].float()
                    bytes_per_second = int(bytes_to_download / download_time_sec)
                    sync_timing_line = f"# downloaded {bytes_to_download} bytes in {convertSeconds(download_time_sec)}, {bytes_per_second} bytes per second\n"
                    wfd.write(sync_timing_line)
            for stage in ('copy', 'remove', 'doit'):
                stage_timing_config_var_name = f"__TIMING_{stage}_SEC__".upper()
                if stage_timing_config_var_name in config_vars:
                    stage_time_sec = config_vars[stage_timing_config_var_name].float()
                    stage_timing_line = f"# {stage} time {convertSeconds(stage_time_sec)}\n"
                    wfd.write(stage_timing_line)<|MERGE_RESOLUTION|>--- conflicted
+++ resolved
@@ -361,8 +361,6 @@
         reader = ConfigVarYamlReader(config_vars)
         reader.read_yaml_file(self.file_to_read)
 
-
-<<<<<<< HEAD
 class ReadConfigVarValueFromTextFile(pybatch.PythonBatchCommandBase, essential=True):
     def __init__(self, file_path_to_read, var_name, **kwargs):
         super().__init__(**kwargs)
@@ -383,11 +381,7 @@
             value = value.strip()
             config_vars[self.var_name] = value
 
-
-class EnvironVarAssign(PythonDoSomething, essential=True, call__call__=False, is_context_manager=False, kwargs_defaults={'own_progress_count': 0}):
-=======
 class EnvironVarAssign(PythonDoSomething, call__call__=False, is_context_manager=False, kwargs_defaults={'own_progress_count': 0}):
->>>>>>> 1f3102f4
     """ assigns an environment variable
     """
     def __init__(self, var_name, var_value, **kwargs) -> None:
