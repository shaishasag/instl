--- conflicted
+++ resolved
@@ -1184,10 +1184,6 @@
                     wfd.write(f"  # {the_config_var.raw()}")
                 wfd.write("\n")
 
-<<<<<<< HEAD
-=======
-
->>>>>>> e8d9cfde
     def do_collect_manifests(self):
         @dataclass
         class ManifestItem:
