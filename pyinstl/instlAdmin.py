--- conflicted
+++ resolved
@@ -462,13 +462,9 @@
         admin_folder_path = var_stack.ResolveStrToStr("$(ROOT_LINKS_FOLDER)/admin/$(REPO_REV_FILE_NAME).$(TARGET_REPO_REV)")
         with utils.utf8_open(admin_folder_path, "w") as wfd:
             aYaml.writeAsYaml(repo_rev_yaml_doc, out_stream=wfd, indentor=None, sort=True)
-<<<<<<< HEAD
-            print("created", admin_folder_path)
-        repo_rev_folder_path = var_stack.ResolveStrToStr("$(ROOT_LINKS_FOLDER_REPO)/$(__CURR_REPO_FOLDER_HIERARCHY__)/instl/$(REPO_REV_FILE_NAME).$(TARGET_REPO_REV)")
-=======
             self.progress("created", admin_folder_path)
-        repo_rev_folder_path = var_stack.ResolveStrToStr("$(ROOT_LINKS_FOLDER_REPO)/$(TARGET_REPO_REV)/instl/$(REPO_REV_FILE_NAME).$(TARGET_REPO_REV)")
->>>>>>> 53965f2e
+        repo_rev_folder_path = var_stack.ResolveStrToStr("$(ROOT_LINKS_FOLDER_REPO)/$(__CURR_REPO_FOLDER_HIERARCHY)/instl/$(REPO_REV_FILE_NAME).$(TARGET_REPO_REV)")
+
         with utils.utf8_open(repo_rev_folder_path, "w") as wfd:
             aYaml.writeAsYaml(repo_rev_yaml_doc, out_stream=wfd, indentor=None, sort=True)
             self.progress("created", repo_rev_folder_path)
