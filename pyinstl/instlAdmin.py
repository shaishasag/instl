#!/usr/bin/env python2.7

from __future__ import print_function

import filecmp
import cStringIO as StringIO
import fnmatch
from collections import defaultdict

import svnTree
import utils
from instlInstanceBase import InstlInstanceBase
from installItem import InstallItem
from batchAccumulator import BatchAccumulator
from configVar import var_stack





# noinspection PyPep8,PyPep8,PyPep8
class InstlAdmin(InstlInstanceBase):
    def __init__(self, initial_vars):
        super(InstlAdmin, self).__init__(initial_vars)
        self.svnTree = svnTree.SVNTree()

    def set_default_variables(self):
        if "__CONFIG_FILE__" in var_stack:
            config_file_resolved = self.path_searcher.find_file(var_stack.resolve("$(__CONFIG_FILE__)"), return_original_if_not_found=True)
            var_stack.set_var("__CONFIG_FILE_PATH__").append(config_file_resolved)
            self.read_yaml_file(config_file_resolved)
            self.resolve_defined_paths()
        if "PUBLIC_KEY" not in var_stack:
            if "PUBLIC_KEY_FILE" in var_stack:
                try:
                    public_key_file = var_stack.resove("$(PUBLIC_KEY_FILE)")
                    public_key_text = open(public_key_file, "rb").read()
                    var_stack.set_var("PUBLIC_KEY", "from " + public_key_file).append(public_key_text)
                except:
                    pass  # lo nora
        if "PRIVATE_KEY" not in var_stack:
            if "PRIVATE_KEY_FILE" in var_stack:
                try:
                    private_key_file = var_stack.resove("$(PRIVATE_KEY_FILE)")
                    private_key_text = open(private_key_file, "rb").read()
                    var_stack.set_var("PUBLIC_KEY", "from " + private_key_file).append(private_key_text)
                except:
                    pass  # lo nora

    def do_command(self):
        the_command = var_stack.resolve("$(__MAIN_COMMAND__)")
        self.set_default_variables()
        self.platform_helper.num_items_for_progress_report = int(var_stack.resolve("$(LAST_PROGRESS)"))
        self.platform_helper.init_copy_tool()
        fixed_command_name = the_command.replace('-', '_')
        do_command_func = getattr(self, "do_" + fixed_command_name)
        do_command_func()

    def do_trans(self):
        self.read_info_map_file(var_stack.resolve("$(__MAIN_INPUT_FILE__)"))
        if "__PROPS_FILE__" in var_stack:
            self.read_info_map_file(var_stack.resolve("$(__PROPS_FILE__)"))
        if "__FILE_SIZES_FILE__" in var_stack:
            self.read_info_map_file(var_stack.resolve("$(__FILE_SIZES_FILE__)"), a_format="file-sizes")
        self.filter_out_info_map(var_stack.resolve_to_list("$(__FILTER_OUT_PATHS__)"))

        base_rev = int(var_stack.resolve("$(BASE_REPO_REV)"))
        if base_rev > 0:
            for item in self.svnTree.walk_items():
                item.last_rev = max(item.last_rev, base_rev)

        if "__FILTER_IN_VERSION__" in var_stack:
            self.filter_in_specific_version(var_stack.resolve("$(__FILTER_IN_VERSION__)"))
        if "__BASE_URL__" in var_stack:
            self.add_urls_to_info_map()
        self.write_info_map_file()

        #for item in self.svnTree.walk_items(what="dir"):
        #    print(item.full_path(), item.size)


    def add_urls_to_info_map(self):
        base_url = var_stack.resolve_var("__BASE_URL__")
        for file_item in self.svnTree.walk_items(what="file"):
            file_item.url = os.path.join(base_url, str(file_item.last_rev), file_item.full_path())
            print(file_item)

    def filter_out_info_map(self, paths_to_filter_out):
        for path in paths_to_filter_out:
            self.svnTree.remove_item_at_path(path)

    def filter_in_specific_version(self, ver):
        remove_predicate = InstlAdmin.RemoveIfNotSpecificVersion(int(ver))
        self.svnTree.recursive_remove_depth_first(remove_predicate)

    def get_revision_range(self):
        revision_range_re = re.compile("""
                                (?P<min_rev>\d+)
                                (:
                                (?P<max_rev>\d+)
                                )?
                                """, re.VERBOSE)
        min_rev = 0
        max_rev = 1
        match = revision_range_re.match(var_stack.resolve("$(REPO_REV)"))
        if match:
            min_rev += int(match.group('min_rev'))
            if match.group('max_rev'):
                max_rev += int(match.group('max_rev'))
            else:
                max_rev += min_rev
        return min_rev, max_rev

    def needToCreatelinksForRevision(self, revision):
        """ Need to create links if the create_links_done_stamp_file was not found.

            If the file was found there is still one situation where we would like
            to re-create the links: If the links are for a revision that was not the
            base revision and now this revision is the base revision. In which case
            the whole revision will need to be uploaded.
        """
        current_base_repo_rev = int(var_stack.resolve("$(BASE_REPO_REV)"))
        retVal = True
        revision_links_folder = var_stack.resolve("$(ROOT_LINKS_FOLDER_REPO)/" + str(revision))
        create_links_done_stamp_file = var_stack.resolve(revision_links_folder + "/$(CREATE_LINKS_STAMP_FILE_NAME)")
        if os.path.isfile(create_links_done_stamp_file):
            if revision == current_base_repo_rev:  # revision is the new base_repo_rev
                try:
                    previous_base_repo_rev = int(open(create_links_done_stamp_file, "r").read())  # try to read the previous
                    if previous_base_repo_rev == current_base_repo_rev:
                        retVal = False
                    else:
                        msg = " ".join( ("new base revision", str(current_base_repo_rev), "(was", str(previous_base_repo_rev),") need to refresh links") )
                        self.batch_accum += self.platform_helper.echo(msg)
                        print(msg)
                        # if we need to create links, remove the upload stems in order to force upload
                        try: os.remove(var_stack.resolve("$(ROOT_LINKS_FOLDER_REPO)/"+str(revision)+"/$(UP_2_S3_STAMP_FILE_NAME)"))
                        except: pass
                except:
                    pass  # no previous base repo rev indication was found so return True to re-create the links
            else:
                retVal = False
        return retVal

    def get_last_repo_rev(self):
        retVal = 0
        revision_line_re = re.compile("^Revision:\s+(?P<last_rev>\d+)$")
        repo_url = var_stack.resolve("$(SVN_REPO_URL)")
        if os.path.isdir(repo_url):
            svn_info_command = [var_stack.resolve("$(SVN_CLIENT_PATH)"), "info", "."]
        else:
            svn_info_command = [var_stack.resolve("$(SVN_CLIENT_PATH)"), "info", repo_url]
        with utils.ChangeDirIfExists(repo_url):
            proc = subprocess.Popen(svn_info_command, stdout=subprocess.PIPE, stderr=subprocess.PIPE)
            my_stdout, my_stderr = proc.communicate()
            if proc.returncode != 0 or my_stderr != "":
                raise ValueError("Could not read info from svn: " + my_stderr)
            info_as_io = StringIO.StringIO(my_stdout)
            for line in info_as_io:
                match = revision_line_re.match(line)
                if match:
                    retVal = int(match.group("last_rev"))
                    break
        if retVal <= 0:
            raise ValueError("Could not find last repo rev for " + repo_url)
        var_stack.set_var("__LAST_REPO_REV__").append(str(retVal))
        return retVal

    def do_create_links(self):
        self.check_prerequisite_var_existence(("REPO_NAME", "SVN_REPO_URL", "ROOT_LINKS_FOLDER_REPO"))

        self.batch_accum.set_current_section('links')

        info_as_io = None
        # call svn info and to find out the last repo revision
        last_repo_rev = self.get_last_repo_rev()

        self.batch_accum += self.platform_helper.mkdir("$(ROOT_LINKS_FOLDER_REPO)/Base")

        accum = BatchAccumulator()  # sub-accumulator serves as a template for each version
        accum.set_current_section('links')
        self.create_links_for_revision(accum)

        no_need_link_nums = list()
        yes_need_link_nums = list()
        base_rev = int(var_stack.resolve("$(BASE_REPO_REV)"))
        if base_rev > last_repo_rev:
            raise ValueError("base_rev " + str(base_rev) + " > last_repo_rev " + str(last_repo_rev))
        for revision in range(base_rev, last_repo_rev + 1):
            if self.needToCreatelinksForRevision(revision):
                yes_need_link_nums.append(str(revision))
                save_dir_var = "REV_" + str(revision) + "_SAVE_DIR"
                self.batch_accum += self.platform_helper.save_dir(save_dir_var)
                var_stack.set_var("__CURR_REPO_REV__").append(str(revision))
                revision_lines = accum.finalize_list_of_lines()  # will resolve with current  __CURR_REPO_REV__
                self.batch_accum += revision_lines
                self.batch_accum += self.platform_helper.restore_dir(save_dir_var)
                self.batch_accum += self.platform_helper.new_line()
            else:
                no_need_link_nums.append(str(revision))

        if yes_need_link_nums:
            if no_need_link_nums:
                no_need_links_str = utils.find_sequences(no_need_link_nums)
                msg = " ".join(("Links already created for revisions:", no_need_links_str))
                print(msg)
            yes_need_links_str = utils.find_sequences(yes_need_link_nums)
            msg = " ".join(("Need to create links for revisions:", yes_need_links_str))
            print(msg)
        else:
            msg = " ".join(("Links already created for all revisions:", str(base_rev), "...", str(last_repo_rev)))
            print(msg)

        self.create_variables_assignment()
        self.write_batch_file()
        if "__RUN_BATCH__" in var_stack:
            self.run_batch_file()

    def create_links_for_revision(self, accum):
        revision_folder_path = "$(ROOT_LINKS_FOLDER_REPO)/$(__CURR_REPO_REV__)"
        revision_instl_folder_path = revision_folder_path + "/instl"

        # sync revision from SVN to Base folder
        accum += self.platform_helper.echo("Getting revision $(__CURR_REPO_REV__) from $(SVN_REPO_URL)")
        checkout_command_parts = ['"$(SVN_CLIENT_PATH)"', "co", '"' + "$(SVN_REPO_URL)@$(__CURR_REPO_REV__)" + '"',
                                  '"' + "$(ROOT_LINKS_FOLDER_REPO)/Base" + '"', "--depth", "infinity"]
        accum += " ".join(checkout_command_parts)
        accum += self.platform_helper.progress("Create links for revision $(__CURR_REPO_REV__)")

        # copy Base folder to revision folder
        accum += self.platform_helper.mkdir("$(ROOT_LINKS_FOLDER_REPO)/$(__CURR_REPO_REV__)")
        accum += self.platform_helper.copy_tool.copy_dir_contents_to_dir("$(ROOT_LINKS_FOLDER_REPO)/Base", revision_folder_path,
                                                                         link_dest=True, ignore=".svn", preserve_dest_files=False)
        accum += self.platform_helper.progress("Copy revision $(__CURR_REPO_REV__) to $(ROOT_LINKS_FOLDER_REPO)/$(__CURR_REPO_REV__)")

        # get info from SVN for all files in revision
        accum += self.platform_helper.mkdir(revision_instl_folder_path)
        accum += self.platform_helper.cd("$(ROOT_LINKS_FOLDER_REPO)/Base")
        accum += self.platform_helper.echo("Getting info from svn to ../$(__CURR_REPO_REV__)/instl/info_map.info")
        info_command_parts = ['"$(SVN_CLIENT_PATH)"', "info", "--depth infinity", ">", "../$(__CURR_REPO_REV__)/instl/info_map.info"]
        accum += " ".join(info_command_parts)
        accum += self.platform_helper.progress("Get info from svn to ../$(__CURR_REPO_REV__)/instl/info_map.info")

        # get properties from SVN for all files in revision
        props_command_parts = ['"$(SVN_CLIENT_PATH)"', "proplist", "--depth infinity", ">", "../$(__CURR_REPO_REV__)/instl/info_map.props"]
        accum += " ".join(props_command_parts)
        accum += self.platform_helper.progress("Get props from svn to ../$(__CURR_REPO_REV__)/instl/info_map.props")

        # get sizes of all files
        file_sizes_command_parts = [self.platform_helper.run_instl(), "file-sizes",
                                    "--in", "$(ROOT_LINKS_FOLDER_REPO)/Base",
                                    "--out", "../$(__CURR_REPO_REV__)/instl/info_map.file-sizes"]
        accum += " ".join(file_sizes_command_parts)
        accum += self.platform_helper.progress("Get file-sizes from disk to ../$(__CURR_REPO_REV__)/instl/info_map.file-sizes")

        accum += self.platform_helper.cd("$(ROOT_LINKS_FOLDER_REPO)/$(__CURR_REPO_REV__)")
        # translate SVN info and properties to info_map text format
        trans_command_parts = [self.platform_helper.run_instl(), "trans",
                               "--in", "instl/info_map.info",
                               "--props ", "instl/info_map.props",
                               "--base-repo-rev", "$(BASE_REPO_REV)",
                               "--file-sizes", "instl/info_map.file-sizes",
                               "--out ", "instl/info_map.txt"]
        accum += " ".join(trans_command_parts)
        accum += self.platform_helper.progress("Create $(ROOT_LINKS_FOLDER_REPO)/$(__CURR_REPO_REV__)/instl/info_map.txt")

        # create Mac only info_map
        trans_command_parts = [self.platform_helper.run_instl(), "trans", "--in", "instl/info_map.txt",
                               "--out ", "instl/info_map_Mac.txt", "--filter-out", "Win"]
        accum += " ".join(trans_command_parts)
        accum += self.platform_helper.progress("Create $(ROOT_LINKS_FOLDER_REPO)/$(__CURR_REPO_REV__)/instl/info_map_Mac.txt")

        # create Win only info_map
        trans_command_parts = [self.platform_helper.run_instl(), "trans", "--in", "instl/info_map.txt",
                               "--out ", "instl/info_map_Win.txt", "--filter-out", "Mac"]
        accum += " ".join(trans_command_parts)
        accum += self.platform_helper.progress("Create $(ROOT_LINKS_FOLDER_REPO)/$(__CURR_REPO_REV__)/instl/info_map_Win.txt")

        # create depend file
        create_depend_file_command_parts = [self.platform_helper.run_instl(), "depend", "--in", "instl/index.yaml",
                                            "--out", "instl/index-dependencies.yaml"]
        accum += " ".join(create_depend_file_command_parts)
        accum += self.platform_helper.progress("Create dependencies file")

        # create repo-rev file
        create_repo_rev_file_command_parts = [self.platform_helper.run_instl(), "create-repo-rev-file",
                                              "--config-file", '"$(__CONFIG_FILE_PATH__)"', "--rev", "$(__CURR_REPO_REV__)"]
        accum += " ".join(create_repo_rev_file_command_parts)
        accum += self.platform_helper.progress("Create repo-rev file")

        # create text versions of info and yaml files, so they can be displayed in browser
        accum += " ".join(("find", "instl", "-type", "f", "-regextype", "posix-extended",
                           "-regex", "'.*(yaml|info|props)'", "-print0", "|",
                           "xargs", "-0", "-I{}", "cp", "-f", '"{}"', '"{}.txt"'))

        accum += self.platform_helper.rmfile("$(UP_2_S3_STAMP_FILE_NAME)")
        accum += self.platform_helper.progress("Remove $(UP_2_S3_STAMP_FILE_NAME)")
        accum += " ".join(["echo", "-n", "$(BASE_REPO_REV)", ">", "$(CREATE_LINKS_STAMP_FILE_NAME)"])
        accum += self.platform_helper.progress("Create $(CREATE_LINKS_STAMP_FILE_NAME)")

        accum += self.platform_helper.echo("done create-links version $(__CURR_REPO_REV__)")

    class RemoveIfNotSpecificVersion(object):
        def __init__(self, version_not_to_remove):
            self.version_not_to_remove = version_not_to_remove

        def __call__(self, svn_item):
            retVal = None
            if svn_item.isFile():
                retVal = svn_item.last_rev != self.version_not_to_remove
            elif svn_item.isDir():
                retVal = len(svn_item.subs()) == 0
            return retVal

    def do_up2s3(self):
        # call svn info and to find out the last repo revision
        base_repo_rev = int(var_stack.resolve("$(BASE_REPO_REV)"))
        last_repo_rev = self.get_last_repo_rev()
        revision_list = range(base_repo_rev, last_repo_rev + 1)
        dirs_to_upload = list()
        no_need_upload_nums = list()
        yes_need_upload_nums = list()
        for dir_as_int in revision_list:
            dir_name = str(dir_as_int)
            if not os.path.isdir(var_stack.resolve("$(ROOT_LINKS_FOLDER_REPO)/" + dir_name)):
                print("revision dir", dir_name, "is missing, run create-links to create this folder")
            else:
                create_links_done_stamp_file = var_stack.resolve("$(ROOT_LINKS_FOLDER_REPO)/"+dir_name+"/$(CREATE_LINKS_STAMP_FILE_NAME)")
                if not os.path.isfile(create_links_done_stamp_file):
                    print("revision dir", dir_name, "does not have create-links stamp file:", create_links_done_stamp_file)
                else:
                    up_2_s3_done_stamp_file = var_stack.resolve("$(ROOT_LINKS_FOLDER_REPO)/"+dir_name+"/$(UP_2_S3_STAMP_FILE_NAME)")
                    if os.path.isfile(up_2_s3_done_stamp_file):
                        no_need_upload_nums.append(dir_name)
                    else:
                        yes_need_upload_nums.append(dir_name)
                        dirs_to_upload.append(dir_name)

        if yes_need_upload_nums:
            if no_need_upload_nums:
                no_need_upload__str = utils.find_sequences(no_need_upload_nums)
                msg = " ".join(("Revisions already uploaded to S3:", no_need_upload__str))
                print(msg)
            yes_need_upload_str = utils.find_sequences(yes_need_upload_nums)
            msg = " ".join(("Revisions will be uploaded to S3:", yes_need_upload_str))
            print(msg)
        else:
            msg = " ".join(("All revisions already uploaded to S3:", str(base_repo_rev), "...", str(last_repo_rev)))
            print(msg)

        self.batch_accum.set_current_section('upload')
        for dir_name in dirs_to_upload:
            accum = BatchAccumulator()  # sub-accumulator serves as a template for each version
            accum.set_current_section('upload')
            save_dir_var = "REV_" + dir_name + "_SAVE_DIR"
            self.batch_accum += self.platform_helper.save_dir(save_dir_var)
            var_stack.set_var("__CURR_REPO_REV__").append(dir_name)
            self.do_upload_to_s3_aws_for_revision(accum)
            revision_lines = accum.finalize_list_of_lines()  # will resolve with current  __CURR_REPO_REV__
            self.batch_accum += revision_lines
            self.batch_accum += self.platform_helper.restore_dir(save_dir_var)
            self.batch_accum += self.platform_helper.new_line()

        self.create_variables_assignment()
        self.write_batch_file()
        if "__RUN_BATCH__" in var_stack:
            self.run_batch_file()

    def do_upload_to_s3_aws_for_revision(self, accum):
        map_file_path = 'instl/info_map.txt'
        info_map_path = var_stack.resolve("$(ROOT_LINKS_FOLDER_REPO)/$(__CURR_REPO_REV__)/" + map_file_path)
        repo_rev = int(var_stack.resolve("$(__CURR_REPO_REV__)"))
        self.svnTree.clear_subs()
        self.read_info_map_file(info_map_path)

        accum += self.platform_helper.cd("$(ROOT_LINKS_FOLDER_REPO)/$(__CURR_REPO_REV__)")

        if 'Mac' in var_stack.resolve_to_list("$(__CURRENT_OS_NAMES__)"):
            accum += "find . -name .DS_Store -delete"

        # Files a folders that do not belong to __CURR_REPO_REV__ should not be uploaded.
        # Since aws sync command uploads the whole folder, we delete from disk all files
        # and folders that should not be uploaded.
        # To save delete instructions for every file we rely on the fact that each folder
        # has last_rev which is the maximum last_rev of it's sub-items.
        self.svnTree.remove_item_at_path('instl')  # never remove the instl folder
        from collections import deque

        dir_queue = deque()
        dir_queue.append(self.svnTree)
        while len(dir_queue) > 0:
            curr_item = dir_queue.popleft()
            files, dirs = curr_item.unsorted_sub_items()
            for file_item in files:
                if file_item.last_rev > repo_rev:
                    raise ValueError(str(file_item) + " last_rev > repo_rev " + str(repo_rev))
                elif file_item.last_rev < repo_rev:
                    accum += self.platform_helper.rmfile(file_item.full_path())
                    accum += self.platform_helper.progress("rmfile " + file_item.full_path())
            for dir_item in dirs:
                if dir_item.last_rev > repo_rev:
                    raise ValueError(str(dir_item) + " last_rev > repo_rev " + str(repo_rev))
                elif dir_item.last_rev < repo_rev:  # whole folder should be removed
                    accum += self.platform_helper.rmdir(dir_item.full_path(), recursive=True)
                    accum += self.platform_helper.progress("rmdir " + dir_item.full_path())
                else:
                    dir_queue.append(dir_item)  # need to check inside the folder

        # remove broken links, aws cannot handle them
        accum += " ".join( ("find", ".", "-type", "l", "!", "-exec", "test", "-e", "{}", "\;", "-exec", "rm", "-f", "{}", "\;") )

        accum += " ".join(["aws", "s3", "sync",
                           ".", "s3://$(S3_BUCKET_NAME)/$(REPO_NAME)/$(__CURR_REPO_REV__)",
                           "--exclude", '"*.DS_Store"',
                           "--exclude", '"$(UP_2_S3_STAMP_FILE_NAME)"',
                           "--exclude", '"$(CREATE_LINKS_STAMP_FILE_NAME)"'
        ])

        up_repo_rev_file_command_parts = [self.platform_helper.run_instl(), "up-repo-rev",
                                          "--config-file", '"$(__CONFIG_FILE_PATH__)"',
                                          "--out", "up_repo_rev.$(__CURR_REPO_REV__)",
                                          "--just-with-number", "$(__CURR_REPO_REV__)",
                                          "--run"]
        accum += " ".join(up_repo_rev_file_command_parts)
        accum += self.platform_helper.progress("up-repo-rev file - just with number")

        accum += " ".join(["echo", "-n", "$(BASE_REPO_REV)", ">", "$(UP_2_S3_STAMP_FILE_NAME)"])
        accum += self.platform_helper.progress("Uploaded $(ROOT_LINKS_FOLDER_REPO)/$(__CURR_REPO_REV__)")
        accum += self.platform_helper.echo("done up2s3 revision $(__CURR_REPO_REV__)")

    def create_sig_for_file(self, file_to_sig):
        retVal = None
        config_dir, _ = os.path.split(var_stack.resolve("$(__CONFIG_FILE_PATH__)"))
        private_key_file = os.path.join(config_dir, var_stack.resolve("$(REPO_NAME)") + ".private_key")
        with open(private_key_file, "rb") as private_key_fd:
            retVal = utils.create_file_signatures(file_to_sig, private_key_fd.read())
        return retVal

    def do_create_repo_rev_file(self):
        if "REPO_REV_FILE_VARS" not in var_stack:
            raise ValueError("REPO_REV_FILE_VARS must be defined")
        repo_rev_vars = var_stack.resolve_to_list("$(REPO_REV_FILE_VARS)")
        var_stack.set_var("REPO_REV").append("$(TARGET_REPO_REV)")  # override the repo rev from the config file
        dangerous_intersection = set(repo_rev_vars).intersection(
            {"AWS_ACCESS_KEY_ID", "AWS_SECRET_ACCESS_KEY", "PRIVATE_KEY", "PRIVATE_KEY_FILE"})
        if dangerous_intersection:
            print("found", str(dangerous_intersection), "in REPO_REV_FILE_VARS, aborting")
            raise ValueError("file REPO_REV_FILE_VARS "+str(dangerous_intersection)+" and so is forbidden to upload")

        info_map_file = var_stack.resolve("$(ROOT_LINKS_FOLDER_REPO)/$(TARGET_REPO_REV)/instl/info_map.txt")
        info_map_sigs = self.create_sig_for_file(info_map_file)
        var_stack.set_var("INFO_MAP_SIG").append(info_map_sigs["SHA-512_rsa_sig"])
        var_stack.set_var("INFO_MAP_CHECKSUM").append(info_map_sigs["sha1_checksum"])

        var_stack.set_var("INDEX_URL_RELATIVE_PATH").append("$(REPO_NAME)/$(REPO_REV)/instl/index.yaml")
        var_stack.set_var("INDEX_URL").append("$(S3_BUCKET_BASE_URL)/$(INDEX_URL_RELATIVE_PATH)")
        index_file = var_stack.resolve("$(ROOT_LINKS_FOLDER_REPO)/$(TARGET_REPO_REV)/instl/index.yaml")
        index_file_sigs = self.create_sig_for_file(index_file)
        var_stack.set_var("INDEX_SIG").append(index_file_sigs["SHA-512_rsa_sig"])
        var_stack.set_var("INDEX_CHECKSUM").append(index_file_sigs["sha1_checksum"])

        for var in repo_rev_vars:
            if var not in var_stack:
                raise ValueError(var + " is missing cannot write repo rev file")

        repo_rev_yaml = aYaml.YamlDumpDocWrap(var_stack.repr_for_yaml(repo_rev_vars, include_comments=False),
                                              '!define', "", explicit_start=True, sort_mappings=True)
        utils.safe_makedirs(var_stack.resolve("$(ROOT_LINKS_FOLDER)/admin"))
        local_file = var_stack.resolve("$(ROOT_LINKS_FOLDER)/admin/$(REPO_REV_FILE_NAME).$(TARGET_REPO_REV)")
        with open(local_file, "w") as wfd:
            aYaml.writeAsYaml(repo_rev_yaml, out_stream=wfd, indentor=None, sort=True)
            print("created", local_file)

    def do_up_repo_rev(self):
        self.batch_accum.set_current_section('admin')

        just_with_number = int(var_stack.resolve("$(__JUST_WITH_NUMBER__)"))
        if just_with_number > 0:
            var_stack.set_var("REPO_REV").append("$(__JUST_WITH_NUMBER__)")

        if just_with_number == 0:
            self.batch_accum += " ".join(["aws", "s3", "cp",
<<<<<<< HEAD
                                          "\"$(ROOT_LINKS_FOLDER)/admin/$(REPO_REV_FILE_NAME).$(REPO_REV)\"",
                                          "\"s3://$(S3_BUCKET_NAME)/admin/$(REPO_REV_FILE_NAME)\"",
                                          "--content-type", 'text/plain'
            ])
            self.batch_accum += self.platform_helper.progress(
                "Uploaded '$(ROOT_LINKS_FOLDER)/admin/$(REPO_REV_FILE_NAME).$(REPO_REV)' to 's3://$(S3_BUCKET_NAME)/admin/$(REPO_REV_FILE_NAME)'")

        self.batch_accum += " ".join(["aws", "s3", "cp",
                                      "\"$(ROOT_LINKS_FOLDER)/admin/$(REPO_REV_FILE_NAME).$(REPO_REV)\"",
                                      "\"s3://$(S3_BUCKET_NAME)/admin/$(REPO_REV_FILE_NAME).$(REPO_REV)\"",
                                      "--content-type", 'text/plain'
        ])
        self.batch_accum += self.platform_helper.progress(
            "Uploaded '$(ROOT_LINKS_FOLDER)/admin/$(REPO_REV_FILE_NAME).$(REPO_REV)' to 's3://$(S3_BUCKET_NAME)/admin/$(REPO_REV_FILE_NAME).$(REPO_REV)'")
=======
                                "\"$(ROOT_LINKS_FOLDER)/admin/$(REPO_REV_FILE_NAME).$(REPO_REV)\"",
                               "\"s3://$(S3_BUCKET_NAME)/admin/$(REPO_REV_FILE_NAME)\"",
                               "--content-type", 'text/plain'
                                ])
            self.batch_accum += self.platform_helper.progress("Uploaded '$(ROOT_LINKS_FOLDER)/admin/$(REPO_REV_FILE_NAME).$(REPO_REV)' to 's3://$(S3_BUCKET_NAME)/admin/$(REPO_REV_FILE_NAME)'")

        self.batch_accum += " ".join( ["aws", "s3", "cp",
                           "\"$(ROOT_LINKS_FOLDER)/admin/$(REPO_REV_FILE_NAME).$(REPO_REV)\"",
                           "\"s3://$(S3_BUCKET_NAME)/admin/$(REPO_REV_FILE_NAME).$(REPO_REV)\"",
                           "--content-type", 'text/plain'
                            ] )
        self.batch_accum += self.platform_helper.progress("Uploaded '$(ROOT_LINKS_FOLDER)/admin/$(REPO_REV_FILE_NAME).$(REPO_REV)' to 's3://$(S3_BUCKET_NAME)/admin/$(REPO_REV_FILE_NAME).$(REPO_REV)'")
>>>>>>> 3ef8b156

        self.create_variables_assignment()
        self.write_batch_file()
        if "__RUN_BATCH__" in var_stack:
            self.run_batch_file()

    def do_fix_props(self):
        self.batch_accum.set_current_section('admin')
        repo_folder = var_stack.resolve("$(SVN_CHECKOUT_FOLDER)")
        save_dir = os.getcwd()
        os.chdir(repo_folder)

        # read svn info
        svn_info_command = [var_stack.resolve("$(SVN_CLIENT_PATH)"), "info", "--depth", "infinity"]
        proc = subprocess.Popen(svn_info_command, stdout=subprocess.PIPE, stderr=subprocess.PIPE)
        my_stdout, my_stderr = proc.communicate()
        if proc.returncode != 0 or my_stderr != "":
            raise ValueError("Could not read info from svn: " + my_stderr)
        # write svn info to file for debugging and reference. But go one folder up so not to be in the svn repo.
        with open("../svn-info-for-fix-props.txt", "w") as wfd:
            wfd.write(my_stdout)
        with open("../svn-info-for-fix-props.txt", "r") as rfd:
            self.svnTree.read_from_svn_info(rfd)

        # read svn props
        svn_props_command = [var_stack.resolve("$(SVN_CLIENT_PATH)"), "proplist", "--depth", "infinity"]
        proc = subprocess.Popen(svn_props_command, stdout=subprocess.PIPE, stderr=subprocess.PIPE)
        my_stdout, my_stderr = proc.communicate()
        with open("../svn-proplist-for-fix-props.txt", "w") as wfd:
            wfd.write(my_stdout)
        with open("../svn-proplist-for-fix-props.txt", "r") as rfd:
            self.svnTree.read_props(rfd)

        self.batch_accum += self.platform_helper.cd(repo_folder)

        for item in self.svnTree.walk_items():
            shouldBeExec = self.should_be_exec(item)
            if item.props:
                for extra_prop in item.props:
                    # print("remove prop", extra_prop, "from", item.full_path())
                    self.batch_accum += " ".join( (var_stack.resolve("$(SVN_CLIENT_PATH)"), "propdel", "svn:"+extra_prop, '"'+item.full_path()+'"') )
                    self.batch_accum += self.platform_helper.progress(" ".join(("remove prop", extra_prop, "from", item.full_path())) )
            if item.isExecutable() and not shouldBeExec:
                # print("remove prop", "executable", "from", item.full_path())
                self.batch_accum += " ".join( (var_stack.resolve("$(SVN_CLIENT_PATH)"), "propdel", 'svn:executable', '"'+item.full_path()+'"') )
                self.batch_accum += self.platform_helper.progress(" ".join(("remove prop", "executable", "from", item.full_path())) )
            elif not item.isExecutable() and shouldBeExec:
                # print("add prop", "executable", "to", item.full_path())
                self.batch_accum += " ".join( (var_stack.resolve("$(SVN_CLIENT_PATH)"), "propset", 'svn:executable', 'yes', '"'+item.full_path()+'"') )
                self.batch_accum += self.platform_helper.progress(" ".join(("add prop", "executable", "from", item.full_path())) )
        self.create_variables_assignment()
        os.chdir(save_dir)
        self.write_batch_file()
        if "__RUN_BATCH__" in var_stack:
            self.run_batch_file()

    def is_file_exec(self, file_path):
        file_mode = stat.S_IMODE(os.stat(file_path).st_mode)
        exec_mode = stat.S_IXUSR | stat.S_IXGRP | stat.S_IXOTH
        retVal = (file_mode & exec_mode) != 0
        return retVal

    # to do: prevent create-links and up2s3 if there are files marked as symlinks
    def do_fix_symlinks(self):
        self.batch_accum.set_current_section('admin')
        folder_to_check = var_stack.resolve("$(STAGING_FOLDER)")
        valid_symlinks = list()
        broken_symlinks = list()
        for root, dirs, files in os.walk(folder_to_check, followlinks=False):
            for item in files + dirs:
                item_path = os.path.join(root, item)
                if os.path.islink(item_path):
                    target_path = os.path.realpath(item_path)
                    link_value = os.readlink(item_path)
                    if os.path.isdir(target_path) or os.path.isfile(target_path):
                        valid_symlinks.append((item_path, link_value))
                    else:
                        valid_symlinks.append((item_path, link_value))
                        broken_symlinks.append((item_path, link_value))
        if len(broken_symlinks) > 0:
            print("Found broken symlinks")
            for symlink_file, link_value in broken_symlinks:
                print(symlink_file, "-?>", link_value)
        if len(valid_symlinks) > 0:
            for symlink_file, link_value in valid_symlinks:
                symlink_text_path = symlink_file + ".symlink"
                self.batch_accum += " ".join(("echo", "-n", "'" + link_value + "'", ">", "'" + symlink_text_path + "'"))
                self.batch_accum += self.platform_helper.rmfile(symlink_file)
                self.batch_accum += self.platform_helper.progress(symlink_text_path)
                self.batch_accum += self.platform_helper.new_line()
        self.create_variables_assignment()
        self.write_batch_file()
        if "__RUN_BATCH__" in var_stack:
            self.run_batch_file()

    def compile_exclude_regexes(self):
        forbidden_folder_regex_list = var_stack.resolve_to_list("$(FOLDER_EXCLUDE_REGEX)")
        self.compiled_forbidden_folder_regex = compile_regex_list_ORed(forbidden_folder_regex_list)
        forbidden_file_regex_list = var_stack.resolve_to_list("$(FILE_EXCLUDE_REGEX)")
        self.compiled_forbidden_file_regex = compile_regex_list_ORed(forbidden_file_regex_list)

    def do_stage2svn(self):
        self.batch_accum.set_current_section('admin')
        if var_stack.defined("__LIMIT_COMMAND_TO__"):
            print("stage2svn limited to ", "; ".join(var_stack.resolve_to_list("$(__LIMIT_COMMAND_TO__)")))
        else:
            print("stage2svn for the whole repository")
        stage_folder = var_stack.resolve("$(STAGING_FOLDER)")
        svn_folder = var_stack.resolve("$(SVN_CHECKOUT_FOLDER)")

<<<<<<< HEAD
        forbidden_folder_regex_list = var_stack.resolve_to_list("$(FOLDER_EXCLUDE_REGEX)")
        self.compiled_forbidden_folder_regex = utils.compile_regex_list_ORed(forbidden_folder_regex_list)
        forbidden_file_regex_list = var_stack.resolve_to_list("$(FILE_EXCLUDE_REGEX)")
        self.compiled_forbidden_file_regex = utils.compile_regex_list_ORed(forbidden_file_regex_list)
=======
        self.compile_exclude_regexs()
>>>>>>> 3ef8b156

        self.batch_accum += self.platform_helper.unlock(stage_folder, recursive=True)
        self.batch_accum += self.platform_helper.progress("chflags -R nouchg " + stage_folder)
        self.batch_accum += self.platform_helper.new_line()
        self.batch_accum += self.platform_helper.cd(svn_folder)
        stage_folder_svn_folder_pairs = []
        if var_stack.defined("__LIMIT_COMMAND_TO__"):
            limit_list = var_stack.resolve_to_list("$(__LIMIT_COMMAND_TO__)")
            for limit in limit_list:
                limit = utils.unquoteme(limit)
                stage_folder_svn_folder_pairs.append( (os.path.join(stage_folder,limit) , os.path.join(svn_folder, limit) ) )
        else:
            stage_folder_svn_folder_pairs.append((stage_folder, svn_folder))
        for pair in stage_folder_svn_folder_pairs:
            if self.compiled_forbidden_folder_regex.search(pair[0]):
                raise utils.InstlException(pair[0] + " has forbidden characters should not be committed to svn")
            comparer = filecmp.dircmp(pair[0], pair[1], ignore=[".svn", ".DS_Store", "Icon\015"])
            self.stage2svn_for_folder(comparer)
        self.create_variables_assignment()
        self.write_batch_file()
        if "__RUN_BATCH__" in var_stack:
            self.run_batch_file()

    def stage2svn_for_folder(self, comparer):
        # copy new items:
        for item in comparer.left_only:
            item_path = os.path.join(comparer.left, item)
            if os.path.islink(item_path):
                raise utils.InstlException(item_path+" is a symlink which should not be committed to svn, run instl fix-symlinks and try again")
            elif os.path.isfile(item_path):
                if self.compiled_forbidden_file_regex.search(item_path):
                    raise utils.InstlException(item_path + " has forbidden characters should not be committed to svn")
                self.batch_accum += self.platform_helper.copy_tool.copy_file_to_dir(item_path, comparer.right, link_dest=False, ignore=".svn")
            elif os.path.isdir(item_path):
                if self.compiled_forbidden_folder_regex.search(item_path):
                    raise utils.InstlException(item_path + " has forbidden characters should not be committed to svn")
                # check that all items under a new folder pass the forbidden file/folder rule
                for root, dirs, files in os.walk(item_path, followlinks=False):
                    for item in files:
                        if self.compiled_forbidden_file_regex.search(item):
                            raise utils.InstlException(os.path.join(root, item)+" has forbidden characters should not be committed to svn")
                    for item in dirs:
                        if self.compiled_forbidden_folder_regex.search(item):
                            raise utils.InstlException(os.path.join(root, item)+" has forbidden characters should not be committed to svn")


                self.batch_accum += self.platform_helper.copy_tool.copy_dir_to_dir(item_path, comparer.right, link_dest=False, ignore=".svn")
            else:
                raise utils.InstlException(item_path+" not a file, dir or symlink, an abomination!")
            self.batch_accum += self.platform_helper.progress(item_path)

        # copy changed items:
        for item in comparer.diff_files:
            item_path = os.path.join(comparer.left, item)
            if os.path.islink(item_path):
                raise utils.InstlException(item_path+" is a symlink which should not be committed to svn, run instl fix-symlinks and try again")
            elif os.path.isfile(item_path):
                if self.compiled_forbidden_file_regex.search(item_path):
                    raise utils.InstlException(item_path+" has forbidden characters should not be committed to svn")
                self.batch_accum += self.platform_helper.copy_tool.copy_file_to_dir(item_path, comparer.right, link_dest=False, ignore=".svn")
            else:
                raise utils.InstlException(item_path+" not a different file or symlink, an abomination!")
            self.batch_accum += self.platform_helper.progress(item_path)

        # tell svn about new items, svn will not accept 'add' for changed items
        for item in comparer.left_only:
            self.batch_accum += self.platform_helper.svn_add_item(os.path.join(comparer.right, item))
            self.batch_accum += self.platform_helper.progress(os.path.join(comparer.right, item))

        # removed items:
        for item in comparer.right_only:
            item_path = os.path.join(comparer.left, item)
            self.batch_accum += self.platform_helper.svn_remove_item(os.path.join(comparer.right, item))
            self.batch_accum += self.platform_helper.progress(os.path.join(comparer.right, item))

        # recurse to sub folders
        for sub_comparer in comparer.subdirs.values():
            self.stage2svn_for_folder(sub_comparer)

    def prepare_conditions_for_wtar(self):
        folder_wtar_regex_list = var_stack.resolve_to_list("$(FOLDER_WTAR_REGEX)")
        self.compiled_folder_wtar_regex = utils.compile_regex_list_ORed(folder_wtar_regex_list)
        file_wtar_regex_list = var_stack.resolve_to_list("$(FILE_WTAR_REGEX)")
        self.compiled_file_wtar_regex = utils.compile_regex_list_ORed(file_wtar_regex_list)

        self.min_file_size_to_wtar = int(var_stack.resolve(("$(MIN_FILE_SIZE_TO_WTAR)")))

        if "WTAR_BY_FILE_SIZE_EXCLUDE_REGEX" in var_stack:
            wtar_by_file_size_exclude_regex = var_stack.resolve("$(WTAR_BY_FILE_SIZE_EXCLUDE_REGEX)")
            self.compiled_wtar_by_file_size_exclude_regex = re.compile(wtar_by_file_size_exclude_regex)
        else:
            self.compiled_wtar_by_file_size_exclude_regex = None

        self.already_wtarred_regex = re.compile("wtar(\.\w\w)?$")

    def should_wtar(self, dir_item):
        retVal = False
        try:
            if self.already_wtarred_regex.search(dir_item):
                raise Exception
            if os.path.isdir(dir_item):
                if self.compiled_folder_wtar_regex.search(dir_item):
                    retVal = True
                    raise Exception
            elif os.path.isfile(dir_item):
                if self.compiled_file_wtar_regex.search(dir_item):
                    retVal = True
                    raise Exception
                if os.path.getsize(dir_item) > self.min_file_size_to_wtar:
                    if self.compiled_wtar_by_file_size_exclude_regex is not None:
                        if not re.match(self.compiled_wtar_by_file_size_exclude_regex, dir_item):
                            retVal = True
                    else:
                        retVal = True
        except:
            pass
        return retVal

    def do_wtar(self):
        self.batch_accum.set_current_section('admin')
        self.prepare_conditions_for_wtar()
        self.batch_accum += self.platform_helper.split_func()

        stage_folder = var_stack.resolve("$(STAGING_FOLDER)")
        folders_to_check = self.prepare_limit_list(stage_folder)
        if tuple(folders_to_check) == (stage_folder,):
            print("wtar for the whole repository")
        else:
            print("wtar limited to ", "; ".join(folders_to_check))

        for a_folder in folders_to_check:
            self.batch_accum += self.platform_helper.unlock(a_folder, recursive=True)
            self.batch_accum += self.platform_helper.progress("chflags -R nouchg " + a_folder)
            self.batch_accum += """find "{}" -name ".DS_Store" -delete""".format(a_folder)
            self.batch_accum += self.platform_helper.progress("delete ignored files")
            self.batch_accum += self.platform_helper.new_line()

        while len(folders_to_check) > 0:
            folder_to_check = folders_to_check.pop()
            dir_items = os.listdir(folder_to_check)
            items_to_tar = list()
            for dir_item in sorted(dir_items):
                dir_item_full_path = os.path.join(folder_to_check, dir_item)
                if not os.path.islink(dir_item_full_path):
                    to_tar = self.should_wtar(dir_item_full_path)
                    if to_tar:
                        items_to_tar.append(dir_item)
                    else:
                        if os.path.isdir(dir_item_full_path):
                            folders_to_check.append(dir_item_full_path)
            if items_to_tar:
                self.batch_accum += self.platform_helper.cd(folder_to_check)
                for item_to_tar in items_to_tar:
                    item_to_tar_full_path = os.path.join(folder_to_check, item_to_tar)
                    if item_to_tar.endswith(".wtar"):
                        for delete_file in dir_items:
                            if fnmatch.fnmatch(delete_file, item_to_tar + '.??'):
                                self.batch_accum += self.platform_helper.rmfile(delete_file)
                        self.batch_accum += self.platform_helper.split(item_to_tar)
                    else:
                        for delete_file in dir_items:
                            if fnmatch.fnmatch(delete_file, item_to_tar + '.wtar*'):
                                self.batch_accum += self.platform_helper.rmfile(delete_file)
                        self.batch_accum += self.platform_helper.tar(item_to_tar)
                        self.batch_accum += self.platform_helper.split(item_to_tar + ".wtar")
                    if os.path.isdir(item_to_tar_full_path):
                        self.batch_accum += self.platform_helper.rmdir(item_to_tar, recursive=True)
                    elif os.path.isfile(item_to_tar_full_path):
                        self.batch_accum += self.platform_helper.rmfile(item_to_tar)
                    self.batch_accum += self.platform_helper.progress(item_to_tar_full_path)
                    self.batch_accum += self.platform_helper.new_line()
        self.create_variables_assignment()
        self.write_batch_file()
        if "__RUN_BATCH__" in var_stack:
            self.run_batch_file()

    def do_svn2stage(self):
        self.batch_accum.set_current_section('admin')
        stage_folder = var_stack.resolve(("$(STAGING_FOLDER)"))
        svn_folder = var_stack.resolve("$(SVN_CHECKOUT_FOLDER)")

        # --limit command line option might have been specified
        if var_stack.defined("__LIMIT_COMMAND_TO__"):
            limit_list = var_stack.resolve_to_list("$(__LIMIT_COMMAND_TO__)")
            joined_limit_list = "; ".join(limit_list)
            print("svn2stage limited to ", joined_limit_list)
        else:
            print("svn2stage for the whole repository")

        limit_info_list = []
        if var_stack.defined("__LIMIT_COMMAND_TO__"):
            limit_list = var_stack.resolve_to_list("$(__LIMIT_COMMAND_TO__)")
            for limit in limit_list:
                limit = utils.unquoteme(limit)
                limit_info_list.append((limit, os.path.join(svn_folder, limit), os.path.join(stage_folder, limit) ))
        else:
            limit_info_list.append(("", svn_folder, stage_folder))
        for limit_info in limit_info_list:
            checkout_url = var_stack.resolve("$(SVN_REPO_URL)")
            if limit_info[0] != "":
                checkout_url += "/" + limit_info[0]
            checkout_url = utils.quoteme_double(checkout_url)
            svn_command_parts = ['"$(SVN_CLIENT_PATH)"', "checkout", checkout_url, '"'+limit_info[1]+'"', "--depth", "infinity"]
            self.batch_accum += " ".join(svn_command_parts)
            self.batch_accum += self.platform_helper.progress("Checkout {} to {}".format(checkout_url, limit_info[1]))
            self.batch_accum += self.platform_helper.copy_tool.copy_dir_contents_to_dir(limit_info[1], limit_info[2], link_dest=False, ignore=(".svn", ".DS_Store"), preserve_dest_files=False)
            self.batch_accum += self.platform_helper.progress("rsync {} to {}".format(limit_info[1], limit_info[2]))
        self.create_variables_assignment()
        self.write_batch_file()
        if "__RUN_BATCH__" in var_stack:
            self.run_batch_file()

    def do_create_rsa_keys(self):
        public_key_file = var_stack.resolve("$(PUBLIC_KEY_FILE)")
        private_key_file = var_stack.resolve("$(PRIVATE_KEY_FILE)")
        pubkey, privkey = rsa.newkeys(4096, poolsize=8)
        with open(public_key_file, "wb") as wfd:
            wfd.write(pubkey.save_pkcs1(format='PEM'))
            print("public key created:", public_key_file)
        with open(private_key_file, "wb") as wfd:
            wfd.write(privkey.save_pkcs1(format='PEM'))
            print("private key created:", private_key_file)

    def do_make_sig(self):
        private_key = None
        if "PRIVATE_KEY_FILE" in var_stack:
            private_key_file = self.path_searcher.find_file(var_stack.resolve("$(PRIVATE_KEY_FILE)"),
                                                            return_original_if_not_found=True)
            private_key = open(private_key_file, "rb").read()
        file_to_sign = self.path_searcher.find_file(var_stack.resolve("$(__MAIN_INPUT_FILE__)"),
                                                    return_original_if_not_found=True)
        file_sigs = utils.create_file_signatures(file_to_sign, private_key_text=private_key)
        print("sha1:\n", file_sigs["sha1_checksum"])
        print("SHA-512_rsa_sig:\n", file_sigs.get("SHA-512_rsa_sig", "no private key"))

    def do_check_sig(self):
        file_to_check = self.path_searcher.find_file(var_stack.resolve("$(__MAIN_INPUT_FILE__)"),
                                                     return_original_if_not_found=True)
        file_contents = open(file_to_check, "rb").read()

        sha1_checksum = var_stack.resolve("$(__SHA1_CHECKSUM__)")
        if sha1_checksum:
            checksumOk = utils.check_buffer_checksum(file_contents, sha1_checksum)
            if checksumOk:
                print("Checksum OK")
            else:
                print("Bad checksum, should be:", utils.get_buffer_checksum(file_contents))

        rsa_signature = var_stack.resolve("$(__RSA_SIGNATURE__)")
        if rsa_signature:
            if "PUBLIC_KEY_FILE" in var_stack:
                public_key_file = self.path_searcher.find_file(var_stack.resolve("$(PUBLIC_KEY_FILE)"),
                                                               return_original_if_not_found=True)
                public_key_text = open(public_key_file, "rb").read()

                signatureOk = utils.check_buffer_signature(file_contents, rsa_signature, public_key_text)
                if signatureOk:
                    print("Signature OK")
                else:
                    print("Bad Signature")

    def sources_from_iids(self):
        # for each iid get full paths to it's sources
        retVal = defaultdict(utils.unique_list)
        InstallItem.begin_get_for_all_oses()
        for iid in sorted(self.install_definitions_index):
            with self.install_definitions_index[iid]:
                for source_var in var_stack.get_configVar_obj("iid_source_var_list"):
                    source_var_obj = var_stack.get_configVar_obj(source_var)
                    source, type, target_os = source_var_obj
                    target_oses = list()
                    if target_os in ("common", "Mac"):
                        target_oses.append("Mac")
                    if target_os in ("common", "Win", "Win32", "Win64"):
                        target_oses.append("Win")
                    for target_os in target_oses:
                        var_stack.set_var("SOURCE_PREFIX").append(target_os)
                        resolved_source = var_stack.resolve(source)
                        retVal[iid].append((resolved_source, type))
        return retVal

    def do_verify_index(self):
        self.read_yaml_file(var_stack.resolve("$(__MAIN_INPUT_FILE__)"))
        info_map = svnTree.SVNTree()
        with utils.open_for_read_file_or_url(var_stack.resolve("$(INFO_MAP_FILE_URL)")) as rfd:
            info_map.read_from_text(rfd)

        iid_to_sources = self.sources_from_iids()

        for iid in sorted(iid_to_sources):
            with self.install_definitions_index[iid]:
                iid_problem_messages = list()
                # check inherits
                for inheritee in var_stack.resolve_var_to_list("iid_inherit"):
                    if inheritee not in self.install_definitions_index:
                        iid_problem_messages.append(" ".join(("inherits from non existing", inheritee )))
                # check depends
                for dependee in var_stack.resolve_var_to_list("iid_depend_list"):
                    if dependee not in self.install_definitions_index:
                        iid_problem_messages.append(" ".join(("depends on non existing", dependee )))
                # check sources
                for source in iid_to_sources[iid]:
                    its_a_wtar = False
                    map_item = info_map.get_item_at_path(source[0])
                    if map_item is None:  # maybe it's a wtar
                        map_item = info_map.get_item_at_path(source[0] + ".wtar")
                        its_a_wtar = True
                    if map_item is None:  # maybe it's a split wtar
                        map_item = info_map.get_item_at_path(source[0] + ".wtar.aa")
                        its_a_wtar = True

                    if map_item is None:
                        iid_problem_messages.append(" ".join(("source", utils.quoteme_single(source[0]), "does not exist")))
                    else:
                        if not its_a_wtar:
                            if source[1] in ("!dir", "!dir_cont", "!files"):
                                if map_item.isFile():
                                    iid_problem_messages.append(" ".join( ("source", utils.quoteme_single(source[0]), "is a file but type is", source[1]) ))
                                else:
                                    file_list, dir_list = map_item.unsorted_sub_items()
                                    if source[1] == "!files" and len(file_list) == 0:
                                        iid_problem_messages.append(" ".join( ("source", utils.quoteme_single(source[0]), "has no files but type is", source[1]) ))
                                    if source[1] in ("!dir", "!dir_cont") and len(file_list)+len(dir_list) == 0:
                                        iid_problem_messages.append(" ".join( ("source", utils.quoteme_single(source[0]), "has no files or dirs but type is", source[1]) ))
                            if source[1] == "!file"  and not map_item.isFile():
                                iid_problem_messages.append(" ".join( ("source", utils.quoteme_single(source[0]), "is a dir but type is", source[1]) ))
                if iid_problem_messages:
                    print(iid + ":")
                    for problem_message in sorted(iid_problem_messages):
                        print("   ", problem_message)
        self.find_cycles()
        print("index:", len(self.install_definitions_index), "iids")
        num_files = info_map.num_subs_in_tree(what="file")
        num_dirs = info_map.num_subs_in_tree(what="dir")
        print("info map:", num_files, "files in", num_dirs, "folders")

    def do_read_yaml(self):
        self.read_yaml_file(var_stack.resolve("$(__MAIN_INPUT_FILE__)"))

    def do_depend(self):
        self.read_yaml_file(var_stack.resolve("$(__MAIN_INPUT_FILE__)"))
        self.resolve_index_inheritance()
        depend_result = defaultdict(dict)
        for IID in sorted(self.install_definitions_index):
            needs_list = utils.unique_list()
            self.needs(IID, needs_list)
            if not needs_list:
                depend_result[IID]['depends'] = None
            else:
                depend_result[IID]['depends'] = sorted(needs_list)
            needed_by_list = self.needed_by(IID)
            if not needed_by_list:
                depend_result[IID]['needed_by'] = None
            else:
                depend_result[IID]['needed_by'] = sorted(needed_by_list)

        out_file_path = var_stack.resolve("$(__MAIN_OUT_FILE__)", raise_on_fail=False)
        with utils.write_to_file_or_stdout(out_file_path) as out_file:
            aYaml.writeAsYaml(aYaml.YamlDumpWrap(depend_result, sort_mappings=True), out_file)
        print("dependencies written to", out_file_path)

    def do_verify_repo(self):
        self.read_yaml_file(var_stack.resolve("$(STAGING_FOLDER)/instl/index.yaml"))

        info_map = svnTree.SVNTree()
        the_folder = var_stack.resolve_var("STAGING_FOLDER")
        info_map.initialize_from_folder(the_folder)

        iid_to_sources = self.sources_from_iids()

        for iid in sorted(iid_to_sources):
            with self.install_definitions_index[iid]:
                iid_problem_messages = list()
                # check inherits
                for inheritee in var_stack.resolve_var_to_list("iid_inherit"):
                    if inheritee not in self.install_definitions_index:
                        iid_problem_messages.append(" ".join(("inherits from non existing", inheritee )))
                # check depends
                for dependee in var_stack.resolve_var_to_list("iid_depend_list"):
                    if dependee not in self.install_definitions_index:
                        iid_problem_messages.append(" ".join(("depends on non existing", dependee )))
                # check sources
                for source in iid_to_sources[iid]:
                    its_a_wtar = False
                    map_item = info_map.get_item_at_path(source[0])
                    if map_item is None:  # maybe it's a wtar
                        map_item = info_map.get_item_at_path(source[0] + ".wtar")
                        its_a_wtar = True
                    if map_item is None:  # maybe it's a split wtar
                        map_item = info_map.get_item_at_path(source[0] + ".wtar.aa")
                        its_a_wtar = True

                    if map_item is None:
                        iid_problem_messages.append(" ".join(("source", utils.quoteme_single(source[0]), "does not exist")))
                    else:
                        if not its_a_wtar:
                            if source[1] in ("!dir", "!dir_cont", "!files"):
                                if map_item.isFile():
                                    iid_problem_messages.append(" ".join( ("source", utils.quoteme_single(source[0]), "is a file but type is", source[1]) ))
                                else:
                                    file_list, dir_list = map_item.unsorted_sub_items()
                                    if source[1] == "!files" and len(file_list) == 0:
                                        iid_problem_messages.append(" ".join( ("source", utils.quoteme_single(source[0]), "has no files but type is", source[1]) ))
                                    if source[1] in ("!dir", "!dir_cont") and len(file_list)+len(dir_list) == 0:
                                        iid_problem_messages.append(" ".join( ("source", utils.quoteme_single(source[0]), "has no files or dirs but type is", source[1]) ))
                            if source[1] == "!file"  and not map_item.isFile():
                                iid_problem_messages.append(" ".join( ("source", utils.quoteme_single(source[0]), "is a dir but type is", source[1]) ))
                if iid_problem_messages:
                    print(iid+":")
                    for problem_message in sorted(iid_problem_messages):
                        print("   ", problem_message)
        self.find_cycles()
        print("index:", len(self.install_definitions_index), "iids")
        num_files = info_map.num_subs_in_tree(what="file")
        num_dirs = info_map.num_subs_in_tree(what="dir")
        print("info map:", num_files, "files in", num_dirs, "folders")


    def should_file_be_exec(self, file_path):
        retVal = self.compiled_should_be_exec_regex.search(file_path)
        return retVal is not None

    def should_be_exec(self, item):
        retVal = item.isFile() and self.should_file_be_exec(item.full_path())
        return retVal

    def prepare_limit_list(self, top_folder):
        """ Some command can operate on a subset of folders inside the main folder.
            If __LIMIT_COMMAND_TO__ is defined join top_folder to each item in __LIMIT_COMMAND_TO__.
            otherwise return top_folder.
        """
        retVal = list()
        if var_stack.defined("__LIMIT_COMMAND_TO__"):
            limit_list = var_stack.resolve_to_list("$(__LIMIT_COMMAND_TO__)")
            for limit in limit_list:
                limit = utils.unquoteme(limit)
                retVal.append(os.path.join(top_folder, limit))
        else:
            retVal.append(top_folder)
        return retVal

    def do_fix_perm(self):
        self.batch_accum.set_current_section('admin')
        self.read_yaml_file(var_stack.resolve("$(__CONFIG_FILE__)"))
        should_be_exec_regex_list = var_stack.resolve_to_list("$(EXEC_PROP_REGEX)")
        self.compiled_should_be_exec_regex = utils.compile_regex_list_ORed(should_be_exec_regex_list)

        files_that_should_not_be_exec = list()
        files_that_must_be_exec = list()

        folders_to_check = self.prepare_limit_list(var_stack.resolve("$(STAGING_FOLDER)"))
        for folder_to_check in folders_to_check:
            for root, dirs, files in os.walk(folder_to_check, followlinks=False):
                for a_file in files:
                    item_path = os.path.join(root, a_file)
                    file_is_exec = self.is_file_exec(item_path)
                    file_should_be_exec = self.should_file_be_exec(item_path)
                    if file_is_exec != file_should_be_exec:
                        if file_should_be_exec:
                            self.batch_accum += self.platform_helper.chmod("a+x", item_path)
                            self.batch_accum += self.platform_helper.progress("chmod a+x " + item_path)
                            files_that_must_be_exec.append(item_path)
                        else:
                            self.batch_accum += self.platform_helper.chmod("a-x", item_path)
                            self.batch_accum += self.platform_helper.progress("chmod a-x " + item_path)
                            files_that_should_not_be_exec.append(item_path)

        self.batch_accum += self.platform_helper.chmod("-R a+rw,+X", folder_to_check)
        self.batch_accum += self.platform_helper.progress("chmod -R a+rw,+X " + folder_to_check)

        if len(files_that_should_not_be_exec) > 0:
            print("Exec bit will be removed from the {} following files".format(len(files_that_should_not_be_exec)))
            for a_file in files_that_should_not_be_exec:
                print("   ", a_file)
            print()

        if len(files_that_must_be_exec) > 0:
            print("Exec bit will be added to the {} following files".format(len(files_that_must_be_exec)))
            for a_file in files_that_must_be_exec:
                print("   ", a_file)
            print()

        self.create_variables_assignment()
        self.write_batch_file()
        if "__RUN_BATCH__" in var_stack:
            self.run_batch_file()

    def do_file_sizes(self):
        self.compile_exclude_regexes()
        out_file_path = var_stack.resolve("$(__MAIN_OUT_FILE__)", raise_on_fail=False)
        with write_to_file_or_stdout(out_file_path) as out_file:
            what_to_scan = var_stack.resolve("$(__MAIN_INPUT_FILE__)")
            if os.path.isfile(what_to_scan):
                file_size = os.path.getsize(what_to_scan)
                print(what_to_scan+",", file_size, file=out_file)
            else:
                folder_to_scan_name_len = len(what_to_scan)+1 # +1 for the last '\'
                if not self.compiled_forbidden_folder_regex.search(what_to_scan):
                    for root, dirs, files in excluded_walk(what_to_scan, file_exclude_regex=self.compiled_forbidden_file_regex, dir_exclude_regex=self.compiled_forbidden_folder_regex, followlinks=False):
                        for a_file in files:
                            full_path = os.path.join(root, a_file)
                            file_size = os.path.getsize(full_path)
                            partial_path = full_path[folder_to_scan_name_len:]
                            print(partial_path+",", file_size, file=out_file)
<|MERGE_RESOLUTION|>--- conflicted
+++ resolved
@@ -480,7 +480,12 @@
 
         if just_with_number == 0:
             self.batch_accum += " ".join(["aws", "s3", "cp",
-<<<<<<< HEAD
+                                "\"$(ROOT_LINKS_FOLDER)/admin/$(REPO_REV_FILE_NAME).$(REPO_REV)\"",
+                               "\"s3://$(S3_BUCKET_NAME)/admin/$(REPO_REV_FILE_NAME)\"",
+                               "--content-type", 'text/plain'
+                                ])
+            self.batch_accum += self.platform_helper.progress("Uploaded '$(ROOT_LINKS_FOLDER)/admin/$(REPO_REV_FILE_NAME).$(REPO_REV)' to 's3://$(S3_BUCKET_NAME)/admin/$(REPO_REV_FILE_NAME)'")
+            self.batch_accum += " ".join(["aws", "s3", "cp",
                                           "\"$(ROOT_LINKS_FOLDER)/admin/$(REPO_REV_FILE_NAME).$(REPO_REV)\"",
                                           "\"s3://$(S3_BUCKET_NAME)/admin/$(REPO_REV_FILE_NAME)\"",
                                           "--content-type", 'text/plain'
@@ -495,20 +500,6 @@
         ])
         self.batch_accum += self.platform_helper.progress(
             "Uploaded '$(ROOT_LINKS_FOLDER)/admin/$(REPO_REV_FILE_NAME).$(REPO_REV)' to 's3://$(S3_BUCKET_NAME)/admin/$(REPO_REV_FILE_NAME).$(REPO_REV)'")
-=======
-                                "\"$(ROOT_LINKS_FOLDER)/admin/$(REPO_REV_FILE_NAME).$(REPO_REV)\"",
-                               "\"s3://$(S3_BUCKET_NAME)/admin/$(REPO_REV_FILE_NAME)\"",
-                               "--content-type", 'text/plain'
-                                ])
-            self.batch_accum += self.platform_helper.progress("Uploaded '$(ROOT_LINKS_FOLDER)/admin/$(REPO_REV_FILE_NAME).$(REPO_REV)' to 's3://$(S3_BUCKET_NAME)/admin/$(REPO_REV_FILE_NAME)'")
-
-        self.batch_accum += " ".join( ["aws", "s3", "cp",
-                           "\"$(ROOT_LINKS_FOLDER)/admin/$(REPO_REV_FILE_NAME).$(REPO_REV)\"",
-                           "\"s3://$(S3_BUCKET_NAME)/admin/$(REPO_REV_FILE_NAME).$(REPO_REV)\"",
-                           "--content-type", 'text/plain'
-                            ] )
-        self.batch_accum += self.platform_helper.progress("Uploaded '$(ROOT_LINKS_FOLDER)/admin/$(REPO_REV_FILE_NAME).$(REPO_REV)' to 's3://$(S3_BUCKET_NAME)/admin/$(REPO_REV_FILE_NAME).$(REPO_REV)'")
->>>>>>> 3ef8b156
 
         self.create_variables_assignment()
         self.write_batch_file()
@@ -619,14 +610,7 @@
         stage_folder = var_stack.resolve("$(STAGING_FOLDER)")
         svn_folder = var_stack.resolve("$(SVN_CHECKOUT_FOLDER)")
 
-<<<<<<< HEAD
-        forbidden_folder_regex_list = var_stack.resolve_to_list("$(FOLDER_EXCLUDE_REGEX)")
-        self.compiled_forbidden_folder_regex = utils.compile_regex_list_ORed(forbidden_folder_regex_list)
-        forbidden_file_regex_list = var_stack.resolve_to_list("$(FILE_EXCLUDE_REGEX)")
-        self.compiled_forbidden_file_regex = utils.compile_regex_list_ORed(forbidden_file_regex_list)
-=======
         self.compile_exclude_regexs()
->>>>>>> 3ef8b156
 
         self.batch_accum += self.platform_helper.unlock(stage_folder, recursive=True)
         self.batch_accum += self.platform_helper.progress("chflags -R nouchg " + stage_folder)
