--- conflicted
+++ resolved
@@ -698,15 +698,11 @@
             a_temp_file = f.parent.joinpath(f.name+".tmp")
             try:
                 num_translated_guids = self.translate_guids_in_file(f, a_temp_file)
-<<<<<<< HEAD
-                os.rename(a_temp_file, f)
-=======
                 if num_translated_guids > 0:
                     modificatio_times = f.stat().st_atime_ns, f.stat().st_mtime_ns
                     os.rename(a_temp_file, f)
                     # restore modification time so files will keep relative modification time, so we can know when the file was created
                     os.utime(f, ns=modificatio_times)
->>>>>>> 1c527e35
                 self.progress(f"""{f}: {num_translated_guids} guids translated""")
             except Exception as ex:
                 pass
