--- conflicted
+++ resolved
@@ -349,10 +349,9 @@
             retVal.extend(self.__get_item_list_for_default_oses_by_category(action_type))
         return retVal
 
-<<<<<<< HEAD
     def get_depends(self):
         return self._depend_list()
-=======
+
     def calc_required(self, items_map, is_top_item):
         for depend in self._depend_list():
             if len(items_map[depend].required_by) == 0: # so calc_required will be called only once for each iid
@@ -360,7 +359,6 @@
             items_map[depend].required_by.append(self.iid)
             if is_top_item:
                 self.required_by.append(self.iid) # top level items are marked as required by themselves
->>>>>>> 7a15d30f
 
     def get_recursive_depends(self, items_map, out_set, orphan_set):
         if self.iid not in out_set:
