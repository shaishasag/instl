--- conflicted
+++ resolved
@@ -104,11 +104,7 @@
     __slots__ = ('iid', 'name', 'guid',
                  'remark', "description", 'inherit',
                  '__set_for_os', '__items', '__resolved_inherit',
-<<<<<<< HEAD
                  'var_list', 'requirement_of')
-=======
-                 'var_list', 'requirment_of')
->>>>>>> 9cb3d392
     os_names = ('common', 'Mac', 'Mac32', 'Mac64', 'Win', 'Win32', 'Win64')
     allowed_item_keys = ('name', 'guid','install_sources', 'install_folders', 'inherit', 'depends', 'actions', 'remark')
     allowed_top_level_keys = os_names[1:] + allowed_item_keys
@@ -189,11 +185,7 @@
         self.__set_for_os = [InstallItem.os_names[0]] # reading for all platforms ('common') or for which specific platforms ('Mac', 'Win')?
         self.__items = defaultdict(InstallItem.create_items_section)
         self.var_list = None
-<<<<<<< HEAD
         self.requirement_of = unique_list()
-=======
-        self.requirment_of = unique_list()
->>>>>>> 9cb3d392
 
     def read_from_yaml_by_idd(self, IID, all_items_node):
         my_node = all_items_node[IID]
@@ -365,24 +357,12 @@
             out_set.append(self.iid)
             # print("get_recursive_depends: added", self.iid)
             for depend in self._depend_list():
-<<<<<<< HEAD
-                items_map[depend].requirement_of.append(self.iid)
-                #print("get_recursive_depends:", self.iid, "depends on", depend)
-                if depend not in out_set:  # avoid cycles, save time
-                    try:
-                        if guid_re.match(depend):  # if it's a guid translate to iid's
-                            dependees = iids_from_guid(items_map, depend)
-                        else:
-                            dependees = [depend]
-                        for dependee in dependees:
-=======
                 try:
                     # if IID is a guid iids_from_guid will translate to iid's, or return the IID otherwise
                     dependees = iids_from_guid(items_map, depend)
                     for dependee in dependees:
-                        items_map[dependee].requirment_of.append(self.iid)
+                        items_map[dependee].requirement_of.append(self.iid)
                         if dependee not in out_set:  # avoid cycles, save time
->>>>>>> 9cb3d392
                             items_map[dependee].get_recursive_depends(items_map, out_set, orphan_set)
                 except KeyError:
                     orphan_set.append(depend)
