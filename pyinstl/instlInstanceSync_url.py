#!/usr/bin/env python3

from collections import defaultdict
import urllib
import sys
if sys.platform == 'win32':
    import win32api

from .instlInstanceSyncBase import InstlInstanceSync
from . import connectionBase
from pybatch import *


class InstlInstanceSync_url(InstlInstanceSync):
    """  Class to create sync instruction using static links.
    """

    def __init__(self, instlObj) -> None:
        super().__init__(instlObj)
        self.sync_base_url = None

    def init_sync_vars(self):
        super().init_sync_vars()
        self.local_sync_dir = config_vars["LOCAL_REPO_SYNC_DIR"].str()

    def create_sync_folders(self):
        create_sync_folders_accum_transaction = Section('create_sync_folders')

        create_sync_folders_accum_transaction += Progress("Create folders ...")
        need_download_dirs_num = self.instlObj.info_map_table.num_items(item_filter="need-download-dirs")
        create_sync_folders_accum_transaction += CreateSyncFolders(info_map_file="$(TO_SYNC_INFO_MAP_PATH)")
        # TODO
        # self.instlObj.platform_helper.num_items_for_progress_report += need_download_dirs_num
        create_sync_folders_accum_transaction += Progress("Create folders done")
        self.instlObj.progress(f"{need_download_dirs_num} folders to create")
        return create_sync_folders_accum_transaction

    def get_cookie_for_sync_urls(self, sync_base_url):
        """ get the cookie for sync_base_url and set config var
            COOKIE_FOR_SYNC_URLS to the text of the cookie
        """
        net_loc = urllib.parse.urlparse(sync_base_url).netloc
        the_cookie = connectionBase.connection_factory().get_cookie(net_loc)
        if the_cookie:
            # the_cookie is actually a tuple ('Cookie', cookie_text)
            # we only need the second part
            config_vars["COOKIE_FOR_SYNC_URLS"] = the_cookie[1]

    def create_sync_urls(self, in_file_list):
        """ Create urls and local download paths for a list of file items.
            in_file_list is a list of SVNRow objects
            A url for a file can come from two sources:
            - If the file item has a predefined url it will be used, otherwise
            - the url is a concatenation of the base url, the file's repo-rev
            and the partial path. E.g.:
            "http://some.base.url/" + "07/27" + "/path/to/file"
            The download path is the resolved file item's download_path
        """
        self.sync_base_url = config_vars["SYNC_BASE_URL"].str()
        self.get_cookie_for_sync_urls(self.sync_base_url)
        for file_item in in_file_list:
            source_url = file_item['url']
            if source_url is None:
                repo_rev_folder_hierarchy = self.instlObj.repo_rev_to_folder_hierarchy(file_item['revision'])
                source_url = '/'.join(utils.make_one_list(self.sync_base_url, repo_rev_folder_hierarchy, file_item['path']))
            self.instlObj.platform_helper.dl_tool.add_download_url(source_url, file_item['download_path'], verbatim=source_url==['url'], size=file_item['size'])
        self.instlObj.progress(f"created sync urls for {len(in_file_list)} files")

    def create_curl_download_instructions(self):
        """ Download is done be creating files with instructions for curl - curl config files.
            Another file is created containing invocations of curl with each of the config files
            - the parallel run file.
            curl_config_folder: the folder where curl config files and parallel run file will be placed.
            num_config_files: the maximum number of curl config files.
            actual_num_config_files: actual number of curl config files created. Might be smaller
            than num_config_files, or might be 0 if downloading is not required.
        """
        create_curl_download_instructions_accum_transaction = Section('create_curl_download_instructions')

        main_out_file_dir, main_out_file_leaf = os.path.split(config_vars["__MAIN_OUT_FILE__"].str())
        curl_config_folder = os.path.join(main_out_file_dir, "curl")
        os.makedirs(curl_config_folder, exist_ok=True)
        curl_config_file_path = config_vars.resolve_str(os.path.join(curl_config_folder, "$(CURL_CONFIG_FILE_NAME)"))
        num_config_files = int(config_vars["PARALLEL_SYNC"])
        # TODO: Move class someplace else
        config_file_list = self.instlObj.platform_helper.dl_tool.create_config_files(curl_config_file_path, num_config_files)

        actual_num_config_files = len(config_file_list)
        if actual_num_config_files > 0:
            if actual_num_config_files > 1:
                dl_start_message = f"Downloading with {actual_num_config_files} processes in parallel"
            else:
                dl_start_message = "Downloading with 1 process"
            create_curl_download_instructions_accum_transaction += Progress(dl_start_message)

            parallel_run_config_file_path = config_vars.resolve_str(
                os.path.join(curl_config_folder, "$(CURL_CONFIG_FILE_NAME).parallel-run"))
            self.create_parallel_run_config_file(parallel_run_config_file_path, config_file_list)
            create_curl_download_instructions_accum_transaction += ParallelRun(parallel_run_config_file_path, True)

            num_files_to_download = int(config_vars["__NUM_FILES_TO_DOWNLOAD__"])
            if num_files_to_download > 1:
                dl_end_message = f"Downloading {num_files_to_download} files done"
            else:
                dl_end_message = "Downloading 1 file done"
            create_curl_download_instructions_accum_transaction += Progress(dl_end_message)
            return create_curl_download_instructions_accum_transaction

    def create_parallel_run_config_file(self, parallel_run_config_file_path, config_files):
        with utils.utf8_open(parallel_run_config_file_path, "w") as wfd:
            utils.make_open_file_read_write_for_all(wfd)
            for config_file in config_files:
                if sys.platform == 'win32':
                    # curl on windows has problem with path to config files that have unicode characters
                    normalized_path = win32api.GetShortPathName(config_file)
                else:
                    normalized_path = config_file
                wfd.write(config_vars.resolve_str(f'''"$(DOWNLOAD_TOOL_PATH)" --config "{normalized_path}"\n'''))

    def create_check_checksum_instructions(self, num_files):
        create_check_checksum_instructions_accum_transaction = Section('create_check_checksum_instructions')

        create_check_checksum_instructions_accum_transaction += Progress("Check checksum ...", num_files)
        create_check_checksum_instructions_accum_transaction += CheckDownloadFolderChecksum("$(TO_SYNC_INFO_MAP_PATH)")
        create_check_checksum_instructions_accum_transaction += Progress("Check checksum done")
        self.instlObj.progress(f"created checksum checks {num_files} files")
        return create_check_checksum_instructions_accum_transaction

    def create_instructions_to_remove_redundant_files_in_sync_folder(self):
        """ Remove files in the sync folder that are not in info_map
            sync folder is scanned and list of files is created - the list has both the full path to file and partial path
            as it appears in the info_map db. The list is processed against the db which returns the indexes of the redundant
            files. The full path versions of the indexed files is used to create remove instructions
        """
        self.instlObj.progress("removing redundant files from sync folder")
        pure_local_sync_dir = pathlib.PurePath(self.local_sync_dir)
        files_to_check = list()
        for root, dirs, files in os.walk(self.local_sync_dir, followlinks=False):
            try: dirs.remove("bookkeeping")
            except Exception: pass # todo: use FOLDER_EXCLUDE_REGEX
            try: files.remove(".DS_Store")
            except Exception: pass  # todo: use FILE_EXCLUDE_REGEX
            for disk_item in files:
                item_full_path = pathlib.PurePath(root, disk_item)
                item_partial_path = item_full_path.relative_to(pure_local_sync_dir).as_posix()
                files_to_check.append((item_partial_path, item_full_path))
        redundant_files_indexes = self.instlObj.info_map_table.get_files_that_should_be_removed_from_sync_folder(files_to_check)
        rm_commands = []
        for i in redundant_files_indexes:
            rm_commands += RmFile(str(files_to_check[i][1]))
            rm_commands += Progress(f"Removed redundant file {files_to_check[i][1]}")
        return rm_commands

    def create_download_instructions(self):
        download_instructions_accum_transaction = Section('download_instructions')

        already_synced_num_files, already_synced_num_bytes = self.instlObj.info_map_table.get_not_to_download_num_files_and_size()
        to_sync_num_files, bytes_to_sync = self.instlObj.info_map_table.get_to_download_num_files_and_size()
        config_vars["__NUM_FILES_TO_DOWNLOAD__"] = to_sync_num_files
        config_vars["__NUM_BYTES_TO_DOWNLOAD__"] = bytes_to_sync

        # notify user how many files and bytes to sync
        self.instlObj.progress(f"{to_sync_num_files} of {to_sync_num_files+already_synced_num_files} files to sync")
        self.instlObj.progress(f"{bytes_to_sync} of {bytes_to_sync+already_synced_num_bytes} bytes to sync")

        if already_synced_num_files > 0:
            download_instructions_accum_transaction += Progress(f"{already_synced_num_files} files already in cache")

        if to_sync_num_files == 0:
            return download_instructions_accum_transaction

        file_list = self.instlObj.info_map_table.get_download_items_sync_info()
        if False:   # need to rethink how to calc mount point sizes efficiently
            mount_points_to_size = total_sizes_by_mount_point(file_list)

            for m_p in sorted(mount_points_to_size):
                free_bytes = shutil.disk_usage(m_p).free
                print(mount_points_to_size[m_p], "bytes to sync to drive", "".join(("'", m_p, "'")), free_bytes-mount_points_to_size[m_p], "bytes will remain")

        download_instructions_accum_transaction += self.create_sync_folders()
        self.create_sync_urls(file_list)
        download_instructions_accum_transaction += self.create_curl_download_instructions()

        download_instructions_accum_transaction += self.instlObj.create_sync_folder_manifest_command("after-sync", back_ground=True)
        download_instructions_accum_transaction += self.create_check_checksum_instructions(to_sync_num_files)
        return download_instructions_accum_transaction

    def create_sync_instructions(self):
        sections = []
        self.instlObj.progress("create sync instructions ...")
        before_sync_accum_transaction = Section("before_sync")
        before_sync_accum_transaction += self.instlObj.create_sync_folder_manifest_command("before-sync", back_ground=False)
        sections.append(before_sync_accum_transaction)

        sync_accum_transaction = Section("sync")
        sync_accum_transaction += Progress("Start sync")
        self.prepare_list_of_sync_items()

        sync_accum_transaction += Progress("Starting sync from $(SYNC_BASE_URL)")
        sync_accum_transaction += MakeDirs("$(LOCAL_REPO_SYNC_DIR)")

        with sync_accum_transaction.sub_accum(Cd("$(LOCAL_REPO_SYNC_DIR)")) as cd_local_repo_sync_dir_accum_transaction:
            cd_local_repo_sync_dir_accum_transaction += self.create_instructions_to_remove_redundant_files_in_sync_folder()
            cd_local_repo_sync_dir_accum_transaction += self.create_download_instructions()

            with cd_local_repo_sync_dir_accum_transaction.sub_accum(Section("post_sync")) as post_sync_accum_transaction:
                post_sync_accum_transaction += self.chown_for_synced_folders()
                post_sync_accum_transaction += CopyFileToFile("$(NEW_HAVE_INFO_MAP_PATH)", "$(HAVE_INFO_MAP_PATH)")

        self.instlObj.progress("create sync instructions done")
        sync_accum_transaction += Progress("Done sync")
        sections.append(sync_accum_transaction)
        return sections

    def create_no_sync_instructions(self):
        """ in case no files needed syncing """
        no_sync_instructions_accum_transacion = Section('post_sync')
        no_sync_instructions_accum_transacion += CopyFileToFile("$(NEW_HAVE_INFO_MAP_PATH)", "$(HAVE_INFO_MAP_PATH)")
        no_sync_instructions_accum_transacion += Progress("Done sync")
        return no_sync_instructions_accum_transacion

    def chown_for_synced_folders(self):
        """ if sync is done under admin permissions owner of files and folders will be root
            chown_for_synced_folders will change owner to the user that created the batch file.
            Currently this was found to be relevant for Mac only.
        """
<<<<<<< HEAD
        if config_vars["__CURRENT_OS__"].str() != "Mac":
            return  # owner issue only relevant on Mac
        download_roots = self.instlObj.info_map_table.get_download_roots()
        chown_accum_transacion = Section('chown')
        if download_roots:
            chown_accum_transacion += self.instlObj.platform_helper.progress("Adjust ownership and permissions ...")
            for dr in download_roots:
                chown_accum_transacion += self.instlObj.platform_helper.chown("$(__USER_ID__)", "$(__GROUP_ID__)", dr, recursive=True)
                chown_accum_transacion += self.instlObj.platform_helper.chmod("-R -f a+rwX", dr)
            chown_accum_transacion += self.instlObj.platform_helper.progress("Adjust ownership and permissions done")
            chown_accum_transacion += self.instlObj.platform_helper.new_line()
        return chown_accum_transacion
=======
        retVal = list()
        if config_vars["__CURRENT_OS__"].str() == "Mac":  # owner issue only relevant on Mac
            download_roots = self.instlObj.info_map_table.get_download_roots()
            if download_roots:
                retVal.append(Progress("Adjust ownership and permissions ..."))
                for dr in download_roots:
                    retVal.append(Chown(user_id="$(__USER_ID__)", group_id="$(__GROUP_ID__)", path=dr, recursive=True))
                    retVal.append(Chmod(path=dr, mode="a+rwX", recursive=True, ignore_all_errors=True))
        return retVal
>>>>>>> 0199b2ad


def total_sizes_by_mount_point(file_list):
    mount_points_to_size = defaultdict(int)
    for a_file in file_list:
        mount_p = utils.find_mount_point(a_file.download_path)
        mount_points_to_size[mount_p] += a_file.size
    return mount_points_to_size<|MERGE_RESOLUTION|>--- conflicted
+++ resolved
@@ -224,30 +224,15 @@
             chown_for_synced_folders will change owner to the user that created the batch file.
             Currently this was found to be relevant for Mac only.
         """
-<<<<<<< HEAD
-        if config_vars["__CURRENT_OS__"].str() != "Mac":
-            return  # owner issue only relevant on Mac
-        download_roots = self.instlObj.info_map_table.get_download_roots()
         chown_accum_transacion = Section('chown')
-        if download_roots:
-            chown_accum_transacion += self.instlObj.platform_helper.progress("Adjust ownership and permissions ...")
-            for dr in download_roots:
-                chown_accum_transacion += self.instlObj.platform_helper.chown("$(__USER_ID__)", "$(__GROUP_ID__)", dr, recursive=True)
-                chown_accum_transacion += self.instlObj.platform_helper.chmod("-R -f a+rwX", dr)
-            chown_accum_transacion += self.instlObj.platform_helper.progress("Adjust ownership and permissions done")
-            chown_accum_transacion += self.instlObj.platform_helper.new_line()
-        return chown_accum_transacion
-=======
-        retVal = list()
         if config_vars["__CURRENT_OS__"].str() == "Mac":  # owner issue only relevant on Mac
             download_roots = self.instlObj.info_map_table.get_download_roots()
             if download_roots:
-                retVal.append(Progress("Adjust ownership and permissions ..."))
+                chown_accum_transacion += Progress("Adjust ownership and permissions ...")
                 for dr in download_roots:
-                    retVal.append(Chown(user_id="$(__USER_ID__)", group_id="$(__GROUP_ID__)", path=dr, recursive=True))
-                    retVal.append(Chmod(path=dr, mode="a+rwX", recursive=True, ignore_all_errors=True))
-        return retVal
->>>>>>> 0199b2ad
+                    chown_accum_transacion += Chown(user_id="$(__USER_ID__)", group_id="$(__GROUP_ID__)", path=dr, recursive=True)
+                    chown_accum_transacion += Chmod(path=dr, mode="a+rwX", recursive=True, ignore_all_errors=True)
+        return chown_accum_transacion
 
 
 def total_sizes_by_mount_point(file_list):
