--- conflicted
+++ resolved
@@ -95,11 +95,7 @@
     def init_platform_helpers(self):
         use_python_batch = bool(config_vars.get("USE_PYTHON_BATCH", "False"))
         self.platform_helper = PlatformSpecificHelperFactory(str(config_vars["__CURRENT_OS__"]), self, use_python_batch=use_python_batch)
-<<<<<<< HEAD
         self.batch_accum = BatchAccumulatorFactory(use_python_batch=use_python_batch)
-=======
-        self.batch_accum = BatchAccumulator()
->>>>>>> 9257121f
         # init initial copy tool, tool might be later overridden after reading variable COPY_TOOL from yaml.
         self.platform_helper.init_copy_tool()
 
@@ -136,20 +132,12 @@
         self.specific_doc_readers["!require"] = self.read_require
 
     def get_version_str(self, short=False):
-<<<<<<< HEAD
         instl_ver_str = ".".join(list(config_vars["__INSTL_VERSION__"]))
         if not short:
             if "__PLATFORM_NODE__" not in config_vars:
                 config_vars.update({"__PLATFORM_NODE__": platform.node()})
             instl_ver_str = config_vars.resolve_str(
                 "$(INSTL_EXEC_DISPLAY_NAME) version "+instl_ver_str+" $(__COMPILATION_TIME__) $(__PLATFORM_NODE__)")
-=======
-        if short:
-            instl_ver_str = config_vars.setdefault("__INSTL_VERSION_STR_SHORT__", ".".join(list(config_vars["__INSTL_VERSION__"]))).str()
-        else:
-            config_vars.setdefault("__PLATFORM_NODE__", platform.node())
-            instl_ver_str = config_vars["__INSTL_VERSION_STR_LONG__"].str()
->>>>>>> 9257121f
         return instl_ver_str
 
     def init_default_vars(self, initial_vars):
@@ -217,6 +205,7 @@
         if self.need_items_table or self.need_info_map_table or db_file:
             if not InstlInstanceBase.db:
                 db_url = get_db_url(self.the_command, db_file)
+                ddls_folder = os.path.join(config_vars["__INSTL_DATA_FOLDER__"].str(), "defaults")
                 if db_url != ":memory:" and not db_file:
                     # erase the db only if it's default created no given
                     utils.safe_remove_file(db_url)
