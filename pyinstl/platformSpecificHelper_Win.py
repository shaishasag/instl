#!/usr/bin/env python3


import os
import sys
import datetime
import subprocess
import re

import utils
from .platformSpecificHelper_Base import PlatformSpecificHelperBase
from .platformSpecificHelper_Base import CopyToolBase
from .platformSpecificHelper_Base import DownloadToolBase
from configVar import config_vars  # √


def escape_me_dos_callback(match_obj):
    replacement = "^"+match_obj.group(1)
    return replacement

# regex to find some characters that should be escaped in dos, but are not
dos_escape_regex = re.compile("""(?<!\^)([<|&>])""", re.MULTILINE)
def dos_escape(some_string):
    # 1. remove ^><|'s from end of string - they cause CMD to ask for 'More?' or 'The syntax of the command is incorrect.'
    retVal = some_string.rstrip("^><|")
    # 2. replace some chars with ?
    retVal = re.sub("""[\r\n]""", "?", retVal)
    # 3. escape some chars, but only of they are not already escaped
    retVal = dos_escape_regex.sub(escape_me_dos_callback, retVal)
    return retVal


class CopyTool_win_robocopy(CopyToolBase):
    def __init__(self, platform_helper):
        super().__init__(platform_helper)
        self.robocopy_error_threshold = 4  # see ss64.com/nt/robocopy-exit.html
        robocopy_path = self.platform_helper.find_cmd_tool("ROBOCOPY_PATH")
        if robocopy_path is None:
            raise IOError("could not find {} in path".format("robocopy.exe"))

    def finalize(self):
        pass

    def begin_copy_folder(self):
        return ()

    def end_copy_folder(self):
        return ()

    def create_ignore_spec(self, ignore):
        retVal = ""
        if not isinstance(ignore, str):
            ignore = " ".join(map(utils.quoteme_double, ignore))
        retVal = f"""/XF {ignore} /XD {ignore}"""
        return retVal

    def create_log_spec(self):
        """ To do: dedicate a variable to copy logging (COPY_LOG_FILE ???)
        """
        retVal = ""
<<<<<<< HEAD
        # log_file = var_stack.ResolveVarToStr("LOG_FILE")
=======
        # log_file = config_vars["LOG_FILE"].str()
>>>>>>> 63176465
        # retVal = f" /LOG:{log_file}"
        return retVal

    def copy_dir_to_dir(self, src_dir, trg_dir, link_dest=False, ignore=None, preserve_dest_files=False):
        retVal = list()
        _, dir_to_copy = os.path.split(src_dir)
        trg_dir = "/".join((trg_dir, dir_to_copy))
        ignore_spec = self.create_ignore_spec(ignore)
        log_file_spec = self.create_log_spec()
        norm_src_dir = os.path.normpath(src_dir)
        norm_trg_dir = os.path.normpath(trg_dir)
        if not preserve_dest_files:
            delete_spec = "/PURGE"
        else:
            delete_spec = ""
        copy_command = f""""$(ROBOCOPY_PATH)" "{norm_src_dir}" "{norm_trg_dir}" {ignore_spec} /E /R:9 /W:1 /NS /NC /NFL /NDL /NP /NJS {delete_spec} {log_file_spec}"""
        retVal.append(copy_command)
        retVal.append(self.platform_helper.exit_if_error(self.robocopy_error_threshold))
        return retVal

    def copy_file_to_dir(self, src_file, trg_dir, link_dest=False, ignore=None):
        retVal = list()
        norm_src_dir, norm_src_file = os.path.split(os.path.normpath(src_file))
        norm_trg_dir = os.path.normpath(trg_dir)
        log_file_spec = self.create_log_spec()
        copy_command = f""""$(ROBOCOPY_PATH)" "{norm_src_dir}" "{norm_trg_dir}" "{norm_src_file}" /R:9 /W:1 /NS /NC /NFL /NDL /NP /NJS {log_file_spec}"""
        retVal.append(copy_command)
        retVal.append(self.platform_helper.exit_if_error(self.robocopy_error_threshold))
        return retVal

    def copy_dir_contents_to_dir(self, src_dir, trg_dir, link_dest=None, ignore=None, preserve_dest_files=True):
        retVal = list()
        ignore_spec = self.create_ignore_spec(ignore)
        delete_spec = ""
        if not preserve_dest_files:
            delete_spec = "/PURGE"
        else:
            delete_spec = ""
        log_file_spec = self.create_log_spec()
        norm_src_dir = os.path.normpath(src_dir)
        norm_trg_dir = os.path.normpath(trg_dir)
        copy_command = f""""$(ROBOCOPY_PATH)" "{norm_src_dir}" "{norm_trg_dir}" /E {delete_spec} {ignore_spec} /R:9 /W:1 /NS /NC /NFL /NDL /NP /NJS {log_file_spec}"""
<<<<<<< HEAD
        retVal.append(copy_command)
        retVal.append(self.platform_helper.exit_if_error(self.robocopy_error_threshold))
        return retVal

    def copy_dir_files_to_dir(self, src_dir, trg_dir, link_dest=None, ignore=None):
        retVal = list()
        ignore_spec = self.create_ignore_spec(ignore)
        log_file_spec = self.create_log_spec()
        norm_src_dir = os.path.normpath(src_dir)
        norm_trg_dir = os.path.normpath(trg_dir)
        copy_command = f""""$(ROBOCOPY_PATH)" "{norm_src_dir}" "{norm_trg_dir}" /LEV:1 {ignore_spec} /R:9 /W:1 /NS /NC /NFL /NDL /NP /NJS {log_file_spec}"""
=======
>>>>>>> 63176465
        retVal.append(copy_command)
        retVal.append(self.platform_helper.exit_if_error(self.robocopy_error_threshold))
        return retVal

    def copy_file_to_file(self, src_file, trg_file, link_dest=None, ignore=None):
        retVal = list()
        norm_src_file = os.path.normpath(src_file)
        norm_trg_file = os.path.normpath(trg_file)
        copy_command = f"""copy "{norm_src_file}" "{norm_trg_file}" """
        retVal.append(copy_command)
        retVal.append(self.platform_helper.exit_if_error())
        return retVal

    def remove_file(self, file_to_remove):
        print("removing", file_to_remove)

    def remove_dir(self, dir_to_remove):
        print("removing", dir_to_remove)


class CopyTool_win_xcopy(CopyToolBase):
    def __init__(self, platform_helper):
        super().__init__(platform_helper)
        self.excludes_set = set()
        xcopy_path = self.platform_helper.find_cmd_tool("XCOPY_PATH")
        if xcopy_path is None:
            raise IOError("could not find {} in path".format("xcopy.exe"))

    def finalize(self):
        self.create_excludes_file()

    def create_ignore_spec(self, ignore):
        retVal = ""
        if ignore:
            if isinstance(ignore, str):
                ignore = (ignore,)
            self.excludes_set.update([ignoree.lstrip("*") for ignoree in ignore])
            retVal = config_vars.resolve_str("/EXCLUDE:$(XCOPY_EXCLUDE_FILE_NAME)")
        return retVal

    def begin_copy_folder(self):
        """ xcopy's /EXCLUDE option cannot except a file with spaces in it's path or quoted path.
            So here we are coping the excludes file for each directory...
        """
        return self.copy_file_to_dir("$(XCOPY_EXCLUDE_FILE_PATH)", ".")

    def end_copy_folder(self):
        """ .... And here we dispose of it.
        """
        return self.platform_helper.rmfile("$(XCOPY_EXCLUDE_FILE_NAME)")

    def copy_dir_to_dir(self, src_dir, trg_dir, link_dest=False, ignore=None, preserve_dest_files=False):
        retVal = list()
        norm_src_dir = os.path.normpath(src_dir)
        norm_trg_dir = os.path.normpath(trg_dir)
        _, dir_to_copy = os.path.split(norm_src_dir)
        norm_trg_dir = "/".join((norm_trg_dir, dir_to_copy))
        retVal.append(self.platform_helper.mkdir(norm_trg_dir))
        retVal.extend(self.copy_dir_contents_to_dir(norm_src_dir, norm_trg_dir, ignore=ignore, preserve_dest_files=preserve_dest_files))
        return retVal

    def copy_file_to_dir(self, src_file, trg_dir, link_dest=False, ignore=None):
        retVal = list()
        # src_dir, src_file = os.path.split(src_file)
        norm_src_file = os.path.normpath(src_file)
        norm_trg_dir = os.path.normpath(trg_dir)
        copy_command = f""""$(XCOPY_PATH)"  /R /Y "{norm_src_file}" "{norm_trg_dir}" """
        copy_command.replace("\\", "/")
        retVal.append(copy_command)
        retVal.append(self.platform_helper.exit_if_error())
        return retVal

    def copy_dir_contents_to_dir(self, src_dir, trg_dir, link_dest=False, ignore=None, preserve_dest_files=True):
        retVal = list()
        norm_src_dir = os.path.normpath(src_dir)
        norm_trg_dir = os.path.normpath(trg_dir)
        ignore_spec = self.create_ignore_spec(ignore)
        # preserve_dest_files is ignored - xcopy has no support for removing target file that are not in source
        copy_command = f""""$(XCOPY_PATH)" /E /R /Y /I {ignore_spec} "{norm_src_dir}" "{norm_trg_dir}" """
<<<<<<< HEAD
        retVal.append(copy_command)
        retVal.append(self.platform_helper.exit_if_error())
        return retVal

    def copy_dir_files_to_dir(self, src_dir, trg_dir, link_dest=False, ignore=None):
        retVal = list()
        norm_src_dir = os.path.normpath(src_dir)
        norm_trg_dir = os.path.normpath(trg_dir)
        ignore_spec = self.create_ignore_spec(ignore)
        copy_command = f""""$(XCOPY_PATH)"  /R /Y {ignore_spec} "{norm_src_dir}" "{trg_dir}" """
=======
>>>>>>> 63176465
        retVal.append(copy_command)
        retVal.append(self.platform_helper.exit_if_error())
        return retVal

    def copy_file_to_file(self, src_file, trg_file, link_dest=None, ignore=None):
        retVal = list()
        norm_src_file = os.path.normpath(src_file)
        norm_trg_file = os.path.normpath(trg_file)
        ignore_spec = self.create_ignore_spec(ignore)
        copy_command = f""""$(XCOPY_PATH)"  /R /Y {ignore_spec} "{norm_src_file}" "{norm_trg_file}" """
        retVal.append(copy_command)
        retVal.append(self.platform_helper.exit_if_error())
        return retVal

    def create_excludes_file(self):
        if self.excludes_set:
            with utils.utf8_open(config_vars["XCOPY_EXCLUDE_FILE_PATH"].str(), "w") as wfd:
                utils.make_open_file_read_write_for_all(wfd)
                wfd.write("\n".join(self.excludes_set))

    def remove_file(self, file_to_remove):
        remove_command = f"""removing "{file_to_remove}" """
        return remove_command

    def remove_dir(self, dir_to_remove):
        remove_command = f"""removing "{dir_to_remove}" """
        return remove_command


class PlatformSpecificHelperWin(PlatformSpecificHelperBase):
    def __init__(self, instlObj):
        super().__init__(instlObj)
        self.var_replacement_pattern = "%\g<var_name>%"

    def find_cmd_tool(self, tool_to_find_var_name):
        """ locate the path to a cmd.exe tool on windows, if found put the full path in variable
        :param tool_to_find_var_name: variable name of tool or full path to tool
        :return: the path to the tool
        """
        tool_path = None
        if tool_to_find_var_name in config_vars:
            original_tool_value = str(config_vars[tool_to_find_var_name])
            # first try the variable, could be that the tool was already found
            if os.path.isfile(original_tool_value):
                tool_path = original_tool_value

            if tool_path is None:
                # next try to ask the system using the where command
                try:
                    where_tool_path = subprocess.check_output("where " + original_tool_value).strip()
                    where_tool_path = utils.unicodify(where_tool_path)
                    if os.path.isfile(where_tool_path):
                        tool_path = where_tool_path
                        config_vars[tool_to_find_var_name, "find_cmd_tool"] = tool_path
                except Exception:
                    pass # never mind, we'll try on our own

            if tool_path is None:
                win_paths = utils.unique_list()
                # try to find the tool in the PATH variable
                if "PATH" in os.environ:
                    # remove newline characters that might lurk in the path (see tech support case 143589)
                    adjusted_path = re.sub('[\r\n]',"?",utils.unicodify(os.environ["PATH"]))
                    win_paths.extend(adjusted_path.split(";"))
                else:
                    print("PATH was not found in environment variables")
                # also add some known location in case user's PATH variable was altered
                if "SystemRoot" in os.environ:
                    system_root = utils.unicodify(os.environ["SystemRoot"])
                    know_locations = (os.path.join(system_root, "System32"),
                                      os.path.join(system_root, "SysWOW64"))
                    win_paths.extend(know_locations)
                for win_path in win_paths:
                    tool_path = os.path.join(win_path, original_tool_value)
                    if os.path.isfile(tool_path):
                        config_vars[tool_to_find_var_name] = tool_path
                        break
                else: # break was not called, tool was not found
                    tool_path = None
        return tool_path

    def init_platform_tools(self):
        download_tool_name = config_vars["DOWNLOAD_TOOL_PATH"].str()
        if download_tool_name:
            if download_tool_name.endswith("wget.exe"):
                self.dl_tool = DownloadTool_win_wget(self)
            elif download_tool_name.endswith("curl.exe"):
                self.dl_tool = DownloadTool_win_curl(self)
        if self.dl_tool:
            for find_tool_var in \
                    list(config_vars.get("CMD_TOOLS_TO_FIND", [])) +\
                    list(config_vars.get("CMD_TOOLS_TO_FIND_INTERNAL", [])):
                self.find_cmd_tool(find_tool_var)

    def get_install_instructions_prefix(self, exit_on_errors=True):
        self.invocations_file_path = config_vars["__INVOCATIONS_FILE_PATH__"].str()
        retVal = (
            "@echo off",
            "chcp 65001",
            "setlocal enableextensions enabledelayedexpansion",
            # write to instl_invocations.txt
            self.mkdir(os.path.dirname(self.invocations_file_path)),
            'echo --- {0} >> "{1}"'.format(self.random_invocation_id, self.invocations_file_path),
            'echo start: %date%-%time% >> "{0}"'.format(self.invocations_file_path),
            'echo batch file: %0 >> "{0}"'.format(self.invocations_file_path),
            self.remark(self.instlObj.get_version_str()),
            self.remark(datetime.datetime.today().isoformat()),
            self.start_time_measure(),
            self.save_dir("TOP_SAVE_DIR"),
        )
        return retVal

    def get_install_instructions_postfix(self):
        retVal = (
            self.restore_dir("TOP_SAVE_DIR"),
            self.end_time_measure(),
            # write to instl_invocations.txt
                'echo run time: %Time_Measure_Diff% seconds >> "{0}"'.format(self.invocations_file_path),
                'echo end: %date%-%time% >> "{0}"'.format(self.invocations_file_path),
                'echo exit code: 0 >> "{0}"'.format(self.invocations_file_path),
                'echo --- {0} >> "{1}"'.format(self.random_invocation_id, self.invocations_file_path),
            "exit /b 0",
            "",
            ":EXIT_ON_ERROR",
            "set CATCH_EXIT_VALUE=%ERRORLEVEL%",
            "if %CATCH_EXIT_VALUE% == 0 (set CATCH_EXIT_VALUE=1)",
            "$(TASKLIST_PATH)",
            self.restore_dir("TOP_SAVE_DIR"),
            self.end_time_measure(),
            # write to instl_invocations.txt
                'echo run time: %Time_Measure_Diff% seconds >> "{0}"'.format(self.invocations_file_path),
                'echo end: %date%-%time% >> "{0}"'.format(self.invocations_file_path),
                'echo exit code: %CATCH_EXIT_VALUE% >> "{0}"'.format(self.invocations_file_path),
                'echo --- {0} >> "{1}"'.format(self.random_invocation_id, self.invocations_file_path),
            'echo Exit on error %CATCH_EXIT_VALUE% 1>&2',
            "exit /b %CATCH_EXIT_VALUE%"
        )
        return retVal

    def start_time_measure(self):
        time_start_command = "set Time_Measure_Start=%time%"
        return time_start_command

    def end_time_measure(self):
        time_end_commands = (
            'set Time_Measure_End=%time%',
            'set options="tokens=1-4 delims=:."',
            'for /f %options% %%a in ("%Time_Measure_Start%") do set start_h=%%a & set /a start_m=100%%b %% 100 & set /a start_s=100%%c %% 100 & set /a start_ms=100%%d %% 100',
            'set /a Time_Measure_Start=%start_h%*3600 + %start_m%*60 + %start_s%',
            'for /f %options% %%a in ("%Time_Measure_End%") do set end_h=%%a & set /a end_m=100%%b %% 100 & set /a end_s=100%%c %% 100 & set /a end_ms=100%%d %% 100',
            'set /a Time_Measure_End=%end_h%*3600 + %end_m%*60 + %end_s%',
            'set /a Time_Measure_Diff=%Time_Measure_End% - %Time_Measure_Start%',
            'echo %__MAIN_COMMAND__% Time: %Time_Measure_Diff% seconds'
        )
        return time_end_commands

    def exit_if_error(self, error_threshold=1):
        retVal = ("IF", "ERRORLEVEL", str(error_threshold), "(", "echo", 'Error %ERRORLEVEL% at step ' + str(self.num_items_for_progress_report+1), "1>&2", "&", "GOTO", "EXIT_ON_ERROR", ")")
        return " ".join(retVal)

    def exit_if_any_error(self):
        retVal = ("IF", "%ERRORLEVEL%", "NEQ", "0", "(", "echo", 'Error %ERRORLEVEL% at step ' + str(self.num_items_for_progress_report+1), "1>&2", "&", "GOTO", "EXIT_ON_ERROR", ")")
        return " ".join(retVal)

    def mkdir_with_owner(self, directory, progress_num=0):
        norm_directory = os.path.normpath(directory)
        quoted_norm_directory = utils.quoteme_double(norm_directory)
        quoted_norm_directory_slash = utils.quoteme_double(norm_directory+"\\")
        mk_command = " ".join(("if not exist", quoted_norm_directory, "(",
                               "mkdir", quoted_norm_directory,
                               "&", "echo", "Progress: ", str(progress_num), " of $(TOTAL_ITEMS_FOR_PROGRESS_REPORT); Create folder ", quoted_norm_directory, ")"))
        check_mk_command = " ".join(("if not exist", quoted_norm_directory_slash, "(", "echo Error: failed to create ", quoted_norm_directory, "1>&2",
                                    "&", "GOTO", "EXIT_ON_ERROR", ")"))
        return mk_command, check_mk_command

    def mkdir(self, directory):
        norm_directory = os.path.normpath(directory)
        quoted_norm_directory = utils.quoteme_double(norm_directory)
        quoted_norm_directory_slash = utils.quoteme_double(norm_directory+"\\")
        mk_command = " ".join(("if not exist", quoted_norm_directory, "mkdir", quoted_norm_directory))
        check_mk_command = " ".join(("if not exist", quoted_norm_directory_slash, "(", "echo Error: failed to create ", quoted_norm_directory, "1>&2",
                                    "&", "GOTO", "EXIT_ON_ERROR", ")"))
        return mk_command, check_mk_command

    def cd(self, directory):
        norm_directory = utils.quoteme_double(os.path.normpath(directory))
        is_exists_command = " ".join(("if not exist", norm_directory,
                                    "(", "echo directory does not exists", norm_directory, "1>&2",
                                    "&", "GOTO", "EXIT_ON_ERROR", ")"))
        cd_command = " ".join(("cd", '/d', norm_directory))
        check_cd_command = " ".join(("if /I not", norm_directory, "==", utils.quoteme_double("%CD%"),
                                    "(", "echo Error: failed to cd to", norm_directory, "1>&2",
                                    "&", "GOTO", "EXIT_ON_ERROR", ")"))
        return is_exists_command, cd_command, check_cd_command

    def pushd(self, directory):
        norm_directory = utils.quoteme_double(os.path.normpath(directory))
        pushd_command = " ".join(("pushd", norm_directory))
        return pushd_command

    def popd(self):
        return "popd"

    def save_dir(self, var_name):
        save_dir_command = "SET " + var_name + "=%CD%"
        return save_dir_command

    def restore_dir(self, var_name):
        restore_dir_command = self.cd("$(" + var_name + ")")
        return restore_dir_command

    def rmdir(self, directory, recursive=False, check_exist=False):
        rmdir_command_parts = list()
        norm_directory = utils.quoteme_double(os.path.normpath(directory))
        if check_exist:
            rmdir_command_parts.extend(("if", "exist", norm_directory))
        rmdir_command_parts.append("rmdir")
        if recursive:
            rmdir_command_parts.extend(("/S", "/Q"))
        rmdir_command_parts.append(norm_directory)
        rmdir_command = " ".join(rmdir_command_parts)
        return rmdir_command

    def rmfile(self, a_file, quote_char='"', check_exist=False):
        rmfile_command_parts = list()
        norm_file = utils.quoteme(os.path.normpath(a_file), quote_char)
        if check_exist:
            rmfile_command_parts.extend(("if", "exist", norm_file))
        rmfile_command_parts.extend(("del", "/F", "/Q", norm_file))
        rmfile_command = " ".join(rmfile_command_parts)
        return rmfile_command

    def rm_file_or_dir(self, file_or_dir):
        norm_path = utils.quoteme_double(os.path.normpath(file_or_dir))
        rmdir_command = " ".join(("rmdir", '/S', '/Q', norm_path, '>nul', '2>&1'))
        rmfile_command = " ".join(("del", '/F', '/Q', norm_path, '>nul', '2>&1'))
        return rmdir_command, rmfile_command

    def get_svn_folder_cleanup_instructions(self):
        return ()

    def var_assign(self, identifier, value):
        var_assignment = "SET " + identifier + '=' + dos_escape(value)
        return var_assignment

    def echo(self, message):
        echo_command = " ".join(('echo', dos_escape(message)))
        return echo_command

    def remark(self, remark):
        remark_command = " ".join(('REM', dos_escape(remark)))
        return remark_command

    def use_copy_tool(self, tool_name):
        if tool_name == "robocopy":
            self.copy_tool = CopyTool_win_robocopy(self)
        elif tool_name == "xcopy":
            self.copy_tool = CopyTool_win_xcopy(self)
        else:
            raise ValueError(tool_name, "is not a valid copy tool for", config_vars["TARGET_OS"].str())

    def copy_file_to_file(self, src_file, trg_file, hard_link=False, check_exist=False):
        copy_command_parts = list()
        norm_src_file = utils.quoteme_double(os.path.normpath(src_file))
        norm_trg_file = utils.quoteme_double(os.path.normpath(trg_file))
        if check_exist:
            copy_command_parts.extend(("if", "exist", norm_src_file))
        copy_command_parts.extend(("copy", norm_src_file, norm_trg_file))
        copy_command = " ".join(copy_command_parts)
        return copy_command

    def check_checksum_for_file(self, file_path, checksum):
        norm_file = os.path.normpath(file_path)
        check_commands = (
            f"""for /f "delims=\" %%i in ('$(CHECKSUM_TOOL_PATH) -s \"{norm_file}\"') do (@set sha1deep_ret=%%i)""",
            """@set CHECKSUM_CHECK=\"%sha1deep_ret:~0,40%\"""",
            f"""if not %CHECKSUM_CHECK% == \"{checksum}\" (""",
            self.echo(f"""echo bad checksum \"{norm_file}\""""),
            self.echo(f"""@echo Expected: {checksum}, Got: %CHECKSUM_CHECK%"""),
            """GOTO EXIT_ON_ERROR""",
            ")"
        )

        return check_commands

    def check_checksum_for_folder(self, info_map_file):
        check_checksum_for_folder_command = super().check_checksum_for_folder(info_map_file)
        return check_checksum_for_folder_command, self.exit_if_error()

    def tar(self, to_tar_name):
        raise NotImplementedError

    def unwtar_something(self, what_to_unwtar, no_artifacts=False, where_to_unwtar=None):
        unwtar_command = super().unwtar_something(what_to_unwtar, no_artifacts, where_to_unwtar)
        check_error_level_command = self.exit_if_error(error_threshold=1)
        return unwtar_command, check_error_level_command

    def wait_for_child_processes(self):
        return "echo wait_for_child_processes not implemented yet for windows",

    def chmod(self, new_mode, file_path):
        raise NotImplementedError

    def make_executable(self, file_path):
        raise NotImplementedError

    def unlock(self, file_path, recursive=False, ignore_errors=True):
        recurse_flag = ""
        if recursive:
            recurse_flag = "/S /D"
        writable_command = " ".join(("$(ATTRIB_PATH)", "-R", recurse_flag, utils.quoteme_double(file_path)))
        return writable_command

    def touch(self, file_path):
        touch_command = " ".join(("type", "NUL", ">", utils.quoteme_double(file_path)))
        return touch_command

    def run_instl(self):
        command_prefix = ""
        if not getattr(sys, 'frozen', False):
            command_prefix = "python3 "
        instl_command = command_prefix + '"$(__INSTL_EXE_PATH__)"'
        return instl_command

    def create_folders(self, info_map_file):
        create_folders_command = super().create_folders(info_map_file)
        return create_folders_command, self.exit_if_error()

    def append_file_to_file(self, source_file, target_file):
        append_command = " ".join(("type", utils.quoteme_double(source_file), ">>", utils.quoteme_double(target_file)))
        return append_command

    def chown(self, user_id, group_id, target_path, recursive=False):
        chown_command_parts = list()
        # icacls is actually somewhat between chmod and chown
        #chown_command_parts.append("icacls")
        #chown_command_parts.append(utils.quoteme_double(target_path))
        #chown_command_parts.append("/grant")
        #chown_command_parts.append("Users: (OI)(CI)F")
        #chown_command_parts.append("/T")
        chown_command_parts.append(self.echo("chown not implemented yet for Windows, "+target_path))
        chown_command = " ".join(chown_command_parts)
        return chown_command


class DownloadTool_win_wget(DownloadToolBase):
    def __init__(self, platform_helper):
        super().__init__(platform_helper)

    def download_url_to_file(self, src_url, trg_file):
        """ Create command to download a single file.
            src_url is expected to be already escaped (spaces as %20...)
        """
        download_command_parts = list()
        download_command_parts.append("$(DOWNLOAD_TOOL_PATH)")
        download_command_parts.append("--quiet")
        download_command_parts.append('--header "Accept-Encoding: gzip"'),
        download_command_parts.append("--connect-timeout")
        download_command_parts.append("3")
        download_command_parts.append("--read-timeout")
        download_command_parts.append("900")
        download_command_parts.append("-O")
        download_command_parts.append(utils.quoteme_double(trg_file))
        # urls need to escape spaces as %20, but windows batch files already escape % characters
        # so use urllib.quote to escape spaces and then change %20 to %%20.
        download_command_parts.append(utils.quoteme_double(src_url.replace("%", "%%")))
        return " ".join(download_command_parts), self.platform_helper.exit_if_error()

    def download_from_config_file(self, config_file):
        download_command_parts = list()
        download_command_parts.append("$(DOWNLOAD_TOOL_PATH)")
        download_command_parts.append("--read-timeout")
        download_command_parts.append("900")
        return " ".join(download_command_parts), self.platform_helper.exit_if_error()


class DownloadTool_win_curl(DownloadToolBase):
    def __init__(self, platform_helper):
        super().__init__(platform_helper)

    def download_url_to_file(self, src_url, trg_file):
        """ Create command to download a single file.
            src_url is expected to be already escaped (spaces as %20...)
        """
        connect_time_out = str(config_vars.setdefault("CURL_CONNECT_TIMEOUT", "16"))
        max_time = str(config_vars.setdefault("CURL_MAX_TIME", "180"))
        retries = str(config_vars.setdefault("CURL_RETRIES", "2"))
        retry_delay = str(config_vars.setdefault("CURL_RETRY_DELAY", "8"))

        download_command_parts = list()
        download_command_parts.append("$(DOWNLOAD_TOOL_PATH)")
        download_command_parts.append("--insecure")
        download_command_parts.append("--fail")
        download_command_parts.append("--raw")
        download_command_parts.append("--silent")
        download_command_parts.append("--show-error")
        download_command_parts.append("--compressed")
        download_command_parts.append("--connect-timeout")
        download_command_parts.append(connect_time_out)
        download_command_parts.append("--max-time")
        download_command_parts.append(max_time)
        download_command_parts.append("--retry")
        download_command_parts.append(retries)
        download_command_parts.append("--retry-delay")
        download_command_parts.append(retry_delay)
        download_command_parts.append("write-out")
        download_command_parts.append(DownloadToolBase.curl_write_out_str)
        download_command_parts.append("-o")
        download_command_parts.append(utils.quoteme_double(trg_file))
        download_command_parts.append(utils.quoteme_double(src_url))
        return " ".join(download_command_parts)

    def download_from_config_files(self, parallel_run_config_file_path, config_files):
        import win32api
        with utils.utf8_open(parallel_run_config_file_path, "w") as wfd:
            utils.make_open_file_read_write_for_all(wfd)
            for config_file in config_files:
                # curl on windows has problem with path to config files that have unicode characters
                normalized_path = win32api.GetShortPathName(config_file)
                wfd.write(config_vars.resolve_str('''"$(DOWNLOAD_TOOL_PATH)" --config "{}"\n'''.format(normalized_path)))

        download_command = " ".join((self.platform_helper.run_instl(),  "parallel-run", "--in", utils.quoteme_double(parallel_run_config_file_path)))
        return download_command, self.platform_helper.exit_if_error()<|MERGE_RESOLUTION|>--- conflicted
+++ resolved
@@ -58,11 +58,7 @@
         """ To do: dedicate a variable to copy logging (COPY_LOG_FILE ???)
         """
         retVal = ""
-<<<<<<< HEAD
-        # log_file = var_stack.ResolveVarToStr("LOG_FILE")
-=======
         # log_file = config_vars["LOG_FILE"].str()
->>>>>>> 63176465
         # retVal = f" /LOG:{log_file}"
         return retVal
 
@@ -105,20 +101,6 @@
         norm_src_dir = os.path.normpath(src_dir)
         norm_trg_dir = os.path.normpath(trg_dir)
         copy_command = f""""$(ROBOCOPY_PATH)" "{norm_src_dir}" "{norm_trg_dir}" /E {delete_spec} {ignore_spec} /R:9 /W:1 /NS /NC /NFL /NDL /NP /NJS {log_file_spec}"""
-<<<<<<< HEAD
-        retVal.append(copy_command)
-        retVal.append(self.platform_helper.exit_if_error(self.robocopy_error_threshold))
-        return retVal
-
-    def copy_dir_files_to_dir(self, src_dir, trg_dir, link_dest=None, ignore=None):
-        retVal = list()
-        ignore_spec = self.create_ignore_spec(ignore)
-        log_file_spec = self.create_log_spec()
-        norm_src_dir = os.path.normpath(src_dir)
-        norm_trg_dir = os.path.normpath(trg_dir)
-        copy_command = f""""$(ROBOCOPY_PATH)" "{norm_src_dir}" "{norm_trg_dir}" /LEV:1 {ignore_spec} /R:9 /W:1 /NS /NC /NFL /NDL /NP /NJS {log_file_spec}"""
-=======
->>>>>>> 63176465
         retVal.append(copy_command)
         retVal.append(self.platform_helper.exit_if_error(self.robocopy_error_threshold))
         return retVal
@@ -198,19 +180,6 @@
         ignore_spec = self.create_ignore_spec(ignore)
         # preserve_dest_files is ignored - xcopy has no support for removing target file that are not in source
         copy_command = f""""$(XCOPY_PATH)" /E /R /Y /I {ignore_spec} "{norm_src_dir}" "{norm_trg_dir}" """
-<<<<<<< HEAD
-        retVal.append(copy_command)
-        retVal.append(self.platform_helper.exit_if_error())
-        return retVal
-
-    def copy_dir_files_to_dir(self, src_dir, trg_dir, link_dest=False, ignore=None):
-        retVal = list()
-        norm_src_dir = os.path.normpath(src_dir)
-        norm_trg_dir = os.path.normpath(trg_dir)
-        ignore_spec = self.create_ignore_spec(ignore)
-        copy_command = f""""$(XCOPY_PATH)"  /R /Y {ignore_spec} "{norm_src_dir}" "{trg_dir}" """
-=======
->>>>>>> 63176465
         retVal.append(copy_command)
         retVal.append(self.platform_helper.exit_if_error())
         return retVal
