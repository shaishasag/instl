#!/usr/bin/env python3

import os
import time
from collections import defaultdict, namedtuple


import utils
from .installItem import InstallItem, guid_list
import aYaml
from .instlInstanceBase import InstlInstanceBase
from configVar import var_stack
from svnTree import SVNTable
from .indexItemTable import IndexItemsTable

NameAndVersion = namedtuple('name_ver', ['name', 'version', 'name_and_version'])
def NameAndVersionFromQueryResults(q_results_tuple):
    name = q_results_tuple[1] or q_results_tuple[0]
    n_and_v = q_results_tuple[1]
    if q_results_tuple[2]:
        n_and_v += " v" + q_results_tuple[2]

    retVal = NameAndVersion(name=name, version=q_results_tuple[2], name_and_version=n_and_v)
    return retVal


class InstlClient(InstlInstanceBase):
    def __init__(self, initial_vars):
        super().__init__(initial_vars)
        self.info_map_table = SVNTable()
        self.items_table = IndexItemsTable()
        var_stack.add_const_config_variable("__DATABASE_URL__", "", self.items_table.get_db_url())
        self.read_name_specific_defaults_file(super().__thisclass__.__name__)
        self.action_type_to_progress_message = None
        self.__all_items_by_target_folder = defaultdict(utils.unique_list)
        self.__no_copy_items_by_sync_folder = defaultdict(utils.unique_list)
        self.auxiliary_iids = utils.unique_list()

    @property
    def all_items_by_target_folder(self):
        return self.__all_items_by_target_folder

    @property
    def no_copy_items_by_sync_folder(self):
        return self.__no_copy_items_by_sync_folder

    def sort_all_items_by_target_folder(self):
        folder_to_iid_list = self.items_table.target_folders_to_items()
        for IID, folder, tag, direct_sync_indicator in folder_to_iid_list:
            direct_sync = self.get_direct_sync_status_from_indicator(direct_sync_indicator)
            if not direct_sync:
                norm_folder = os.path.normpath(folder)
                self.__all_items_by_target_folder[norm_folder].append(IID)
            else:
                sync_folder = os.path.join(folder)
                self.__no_copy_items_by_sync_folder[sync_folder].append(IID)

        folder_to_iid_list = self.items_table.source_folders_to_items_without_target_folders()
        for folder, IID, tag in folder_to_iid_list:
            source = folder # var_stack.ResolveVarToList(folder)
            relative_sync_folder = self.relative_sync_folder_for_source_table(source, tag)
            sync_folder = os.path.join("$(LOCAL_REPO_SYNC_DIR)", relative_sync_folder)
            self.__no_copy_items_by_sync_folder[sync_folder].append(IID)

    def do_command(self):
        # print("client_commands", fixed_command_name)
        active_oses = var_stack.ResolveVarToList("TARGET_OS_NAMES")
        self.items_table.begin_get_for_specific_oses(*active_oses)

        main_input_file_path = var_stack.ResolveVarToStr("__MAIN_INPUT_FILE__")
        self.read_yaml_file(main_input_file_path)
        self.items_table.commit_changes()

        self.init_default_client_vars()
        active_oses = var_stack.ResolveVarToList("TARGET_OS_NAMES")
        self.items_table.begin_get_for_specific_oses(*active_oses)

        self.items_table.resolve_inheritance()
        if self.should_check_for_binary_versions():
            self.get_version_of_installed_binaries()
            self.items_table.add_require_version_from_binaries()
            self.items_table.add_require_guid_from_binaries()
        self.items_table.create_default_items(iids_to_ignore=self.auxiliary_iids)

        self.resolve_defined_paths()
        self.batch_accum.set_current_section('begin')
        self.batch_accum += self.platform_helper.setup_echo()
        self.platform_helper.init_platform_tools()
        # after reading variable COPY_TOOL from yaml, we might need to re-init the copy tool.
        self.platform_helper.init_copy_tool()
        self.resolve_index_inheritance()
        self.add_default_items()
        self.calculate_install_items()
        self.platform_helper.num_items_for_progress_report = int(var_stack.ResolveVarToStr("LAST_PROGRESS"))
        self.platform_helper.no_progress_messages = "NO_PROGRESS_MESSAGES" in var_stack

        do_command_func = getattr(self, "do_" + self.fixed_command)
        do_command_func()
        self.create_instl_history_file()
        self.command_output()
        self.items_table.config_var_list_to_db(var_stack)
        self.items_table.commit_changes()

    def command_output(self):
        self.write_batch_file(self.batch_accum)
        if "__RUN_BATCH__" in var_stack:
            self.run_batch_file()

    def create_instl_history_file(self):
        var_stack.set_var("__BATCH_CREATE_TIME__").append(time.strftime("%Y/%m/%d %H:%M:%S"))
        yaml_of_defines = aYaml.YamlDumpDocWrap(var_stack, '!define', "Definitions",
                                                explicit_start=True, sort_mappings=True)

        # write the history file, but only if variable LOCAL_REPO_BOOKKEEPING_DIR is defined
        # and the folder actually exists.
        instl_temp_history_file_path = var_stack.ResolveVarToStr("INSTL_HISTORY_TEMP_PATH")
        instl_temp_history_folder, instl_temp_history_file_name = os.path.split(instl_temp_history_file_path)
        if os.path.isdir(instl_temp_history_folder):
            with open(instl_temp_history_file_path, "w", encoding='utf-8') as wfd:
                utils.make_open_file_read_write_for_all(wfd)
                aYaml.writeAsYaml(yaml_of_defines, wfd)
            self.batch_accum += self.platform_helper.append_file_to_file("$(INSTL_HISTORY_TEMP_PATH)",
                                                                         "$(INSTL_HISTORY_PATH)")

    def read_repo_type_defaults(self):
        if "REPO_TYPE" in var_stack:  # some commands do not need to have REPO_TYPE
            repo_type_defaults_file_path = os.path.join(var_stack.ResolveVarToStr("__INSTL_DATA_FOLDER__"), "defaults",
                                                    var_stack.ResolveStrToStr("$(REPO_TYPE).yaml"))
            if os.path.isfile(repo_type_defaults_file_path):
                self.read_yaml_file(repo_type_defaults_file_path)

    def init_default_client_vars(self):
        if "SYNC_BASE_URL" in var_stack:
            #raise ValueError("'SYNC_BASE_URL' was not defined")
            resolved_sync_base_url = var_stack.ResolveVarToStr("SYNC_BASE_URL")
            url_main_item = utils.main_url_item(resolved_sync_base_url)
            var_stack.set_var("SYNC_BASE_URL_MAIN_ITEM", description="from init_default_client_vars").append(url_main_item)
        # TARGET_OS_NAMES defaults to __CURRENT_OS_NAMES__, which is not what we want if syncing to
        # an OS which is not the current
        if var_stack.ResolveVarToStr("TARGET_OS") != var_stack.ResolveVarToStr("__CURRENT_OS__"):
            target_os_names = var_stack.ResolveVarToList(var_stack.ResolveStrToStr("$(TARGET_OS)_ALL_OS_NAMES"))
            var_stack.set_var("TARGET_OS_NAMES").extend(target_os_names)
            second_name = var_stack.ResolveVarToStr("TARGET_OS")
            if len(target_os_names) > 1:
                second_name = target_os_names[1]
            var_stack.set_var("TARGET_OS_SECOND_NAME").append(second_name)

        self.read_repo_type_defaults()
        if var_stack.ResolveVarToStr("REPO_TYPE", default="URL") == "P4":
            if "P4_SYNC_DIR" not in var_stack:
                if "SYNC_BASE_URL" in var_stack:
                    p4_sync_dir = utils.P4GetPathFromDepotPath(var_stack.ResolveVarToStr("SYNC_BASE_URL"))
                    var_stack.set_var("P4_SYNC_DIR", "from SYNC_BASE_URL").append(p4_sync_dir)
        self.auxiliary_iids.extend(var_stack.ResolveVarToList("AUXILIARY_IIDS", default=list()))

    def repr_for_yaml(self, what=None):
        """ Create representation of self suitable for printing as yaml.
            parameter 'what' is a list of identifiers to represent. If 'what'
            is None (the default) create representation of everything.
            InstlInstanceBase object is represented as two yaml documents:
            one for define (tagged !define), one for the index (tagged !index).
        """
        retVal = list()
        if what is None:  # None is all
            retVal.append(aYaml.YamlDumpDocWrap(var_stack, '!define', "Definitions",
                                                explicit_start=True, sort_mappings=True))
            retVal.append(aYaml.YamlDumpDocWrap(self.install_definitions_index,
                                                '!index', "Installation index",
                                                explicit_start=True, sort_mappings=True))
        else:
            defines = list()
            indexes = list()
            unknowns = list()
            for identifier in what:
                if identifier in var_stack:
                    defines.append(var_stack.repr_for_yaml(identifier))
                elif identifier in self.install_definitions_index:
                    indexes.append({identifier: self.install_definitions_index[identifier].repr_for_yaml()})
                else:
                    unknowns.append(aYaml.YamlDumpWrap(value="UNKNOWN VARIABLE",
                                                       comment=identifier + " is not in variable list"))
            if defines:
                retVal.append(aYaml.YamlDumpDocWrap(defines, '!define', "Definitions",
                                                    explicit_start=True, sort_mappings=True))
            if indexes:
                retVal.append(
                    aYaml.YamlDumpDocWrap(indexes, '!index', "Installation index",
                                          explicit_start=True, sort_mappings=True))
            if unknowns:
                retVal.append(
                    aYaml.YamlDumpDocWrap(unknowns, '!unknowns', "Installation index",
                                          explicit_start=True, sort_mappings=True))

        return retVal

    def add_default_items(self):
        all_items_item = InstallItem("__ALL_ITEMS_IID__")
        all_items_item.name = "All IIDs"
        all_items_item.add_depends(*self.install_definitions_index.keys())
        self.install_definitions_index["__ALL_ITEMS_IID__"] = all_items_item

        all_guids_item = InstallItem("__ALL_GUIDS_IID__")
        all_guids_item.name = "All GUIDs"
        all_guids_item.add_depends(*guid_list(self.install_definitions_index))
        self.install_definitions_index["__ALL_GUIDS_IID__"] = all_guids_item

    def calculate_install_items(self):
        self.calculate_main_install_items()
        self.calculate_all_install_items()

    def calculate_main_install_items(self):
        """ calculate the set of iids to install from the "MAIN_INSTALL_TARGETS" variable.
            Full set of install iids and orphan iids are also writen to variable.
        """
        if "MAIN_INSTALL_TARGETS" not in var_stack:
            raise ValueError("'MAIN_INSTALL_TARGETS' was not defined")
        # legacy, to be removed when InstallItem is no longer in use
        active_oses = var_stack.ResolveVarToList("TARGET_OS_NAMES")
        for os_name in active_oses:
            InstallItem.begin_get_for_specific_os(os_name)

        main_install_targets = var_stack.ResolveVarToList("MAIN_INSTALL_TARGETS")
        main_iids, main_guids = utils.separate_guids_from_iids(main_install_targets)
        iids_from_main_guids, orphaned_main_guids = self.items_table.iids_from_guids(main_guids)
        main_iids.extend(iids_from_main_guids)
        main_iids, update_iids = self.resolve_special_build_in_iids(main_iids)

        main_iids, orphaned_main_iids = self.items_table.iids_from_iids(main_iids)
        update_iids, orphaned_update_iids = self.items_table.iids_from_iids(update_iids)

        var_stack.set_var("__MAIN_INSTALL_IIDS__").extend(sorted(main_iids))
        var_stack.set_var("__MAIN_UPDATE_IIDS__").extend(sorted(update_iids))
        var_stack.set_var("__ORPHAN_INSTALL_TARGETS__").extend(sorted(orphaned_main_guids+orphaned_main_iids+orphaned_update_iids))

    # install_status = {"none": 0, "main": 1, "update": 2, "depend": 3}
    def calculate_all_install_items(self):
        # marked ignored iids, all subsequent operations not act on these iids
        if "MAIN_IGNORED_TARGETS" in var_stack:
            ignored_iids = var_stack.ResolveVarToList("MAIN_IGNORED_TARGETS")
            self.items_table.set_ignore_iids(ignored_iids)

        # mark main install items
        main_iids = var_stack.ResolveVarToList("__MAIN_INSTALL_IIDS__")
        self.items_table.change_status_of_iids_to_another_status(
                self.items_table.install_status["none"],
                self.items_table.install_status["main"],
                main_iids)
        # find dependant of main install items
        main_iids_and_dependents = self.items_table.get_recursive_dependencies(look_for_status=self.items_table.install_status["main"])
        # mark dependants of main items, but only if they are not already in main items
        self.items_table.change_status_of_iids_to_another_status(
            self.items_table.install_status["none"],
            self.items_table.install_status["depend"],
            main_iids_and_dependents)

        # mark update install items, but only those not already marked as main or depend
        update_iids = var_stack.ResolveVarToList("__MAIN_UPDATE_IIDS__")
        self.items_table.change_status_of_iids_to_another_status(
                self.items_table.install_status["none"],
                self.items_table.install_status["update"],
                update_iids)
        # find dependants of update install items
        update_iids_and_dependents = self.items_table.get_recursive_dependencies(look_for_status=self.items_table.install_status["update"])
        # mark dependants of update items, but only if they are not already marked
        self.items_table.change_status_of_iids_to_another_status(
            self.items_table.install_status["none"],
            self.items_table.install_status["depend"],
            update_iids_and_dependents)

        all_items_to_install = self.items_table.get_iids_by_status(
            self.items_table.install_status["main"],
            self.items_table.install_status["depend"])
        self.items_table.commit_changes()

<<<<<<< HEAD
=======
        var_stack.set_var("__FULL_LIST_OF_INSTALL_TARGETS__").extend(sorted(all_items_to_install))

>>>>>>> 72b59354
        self.sort_all_items_by_target_folder()
        self.calc_iid_to_name_and_version()

    def calc_iid_to_name_and_version(self):
        iids_and_names_from_db = self.items_table.name_and_version_report_for_active_iids()
        for from_db in iids_and_names_from_db:
            self.iid_to_name_and_version[from_db[0]] = NameAndVersionFromQueryResults(from_db)

    def resolve_special_build_in_iids(self, iids):
        iids_set = set(iids)
        update_iids_set = set()
        special_build_in_iids = set(var_stack.ResolveVarToList("SPECIAL_BUILD_IN_IIDS"))
        found_special_build_in_iids = special_build_in_iids & set(iids)
        if len(found_special_build_in_iids) > 0:
            iids_set -= special_build_in_iids
            # repair also does update so it takes precedent over update
            if "__REPAIR_INSTALLED_ITEMS__" in found_special_build_in_iids:
                more_iids = self.items_table.get_resolved_details_value(iid="__REPAIR_INSTALLED_ITEMS__", detail_name='depends')
                iids_set.update(more_iids)
            elif "__UPDATE_INSTALLED_ITEMS__" in found_special_build_in_iids:
                more_iids = self.items_table.get_resolved_details_value(iid="__UPDATE_INSTALLED_ITEMS__", detail_name='depends')
                update_iids_set = set(more_iids)-iids_set

            if "__ALL_GUIDS_IID__" in found_special_build_in_iids:
                more_iids = self.items_table.get_resolved_details_value(iid="__ALL_GUIDS_IID__", detail_name='depends')
                iids_set.update(more_iids)

            if "__ALL_ITEMS_IID__" in found_special_build_in_iids:
                more_iids = self.items_table.get_resolved_details_value(iid="__ALL_ITEMS_IID__", detail_name='depends')
                iids_set.update(more_iids)
        return list(iids_set), list(update_iids_set)

    def read_previous_requirements(self):
        require_file_path = var_stack.ResolveVarToStr("SITE_REQUIRE_FILE_PATH")
        if os.path.isfile(require_file_path):
            self.read_yaml_file(require_file_path)

    def accumulate_unique_actions(self, action_type, iid_list):
        """ accumulate action_type actions from iid_list, eliminating duplicates"""
        unique_actions = utils.unique_list()  # unique_list will eliminate identical actions while keeping the order
        for IID in sorted(iid_list):
            with self.install_definitions_index[IID].push_var_stack_scope() as installi:
                action_var_name = "iid_action_list_" + action_type
                item_actions = var_stack.ResolveVarToList(action_var_name, default=[])
                num_unique_actions = 0
                for an_action in item_actions:
                    len_before = len(unique_actions)
                    unique_actions.append(an_action)
                    len_after = len(unique_actions)
                    if len_before < len_after:  # add progress only for the first same action
                        num_unique_actions += 1
                        action_description = self.action_type_to_progress_message[action_type]
                        if num_unique_actions > 1:
                            action_description = " ".join((action_description, str(num_unique_actions)))
                        unique_actions.append(
                            self.platform_helper.progress("{installi.name} {action_description}".format(**locals())))
        self.batch_accum += unique_actions

    def accumulate_unique_actions_for_active_iids(self, action_type, limit_to_iids=None):
        """ accumulate action_type actions from iid_list, eliminating duplicates"""
        retVal = 0  # return number of real actions added (i.e. excluding progress message)
        iid_and_action = self.items_table.get_iids_and_details_for_active_iids(action_type, unique_values=True, limit_to_iids=limit_to_iids)
        iid_and_action.sort(key=lambda tup: tup[0])
        for IID, an_action in iid_and_action:
            self.batch_accum += an_action
            action_description = self.action_type_to_progress_message[action_type]
            self.batch_accum += self.platform_helper.progress("{0} {1}".format(self.iid_to_name_and_version[IID].name, action_description))
            retVal += 1
        return retVal

    def create_require_file_instructions(self):
        # write the require file as it should look after copy is done
        new_require_file_path = var_stack.ResolveVarToStr("NEW_SITE_REQUIRE_FILE_PATH")
        new_require_file_dir, new_require_file_name = os.path.split(new_require_file_path)
        os.makedirs(new_require_file_dir, exist_ok=True)
        self.write_require_file(new_require_file_path, self.repr_require_for_yaml())
        # Copy the new require file over the old one, if copy fails the old file remains.
        self.batch_accum += self.platform_helper.copy_file_to_file("$(NEW_SITE_REQUIRE_FILE_PATH)",
                                                                   "$(SITE_REQUIRE_FILE_PATH)")

    def create_folder_manifest_command(self, which_folder_to_manifest, output_folder, output_file_name):
        """ create batch commands to write a manifest of specific folder to a file """
        self.batch_accum += self.platform_helper.mkdir(output_folder)
        ls_output_file = os.path.join(output_folder, output_file_name)
        create_folder_ls_command_parts = [self.platform_helper.run_instl(), "ls",
                                      "--in",  utils.quoteme_double(which_folder_to_manifest),
                                      "--out", utils.quoteme_double(ls_output_file)]
        if var_stack.ResolveVarToStr("__CURRENT_OS__") == "Mac":
            create_folder_ls_command_parts.extend(("||", "true"))
        self.batch_accum += " ".join(create_folder_ls_command_parts)

    def create_sync_folder_manifest_command(self, manifest_file_name_prefix):
        """ create batch commands to write a manifest of the sync folder to a file """
        which_folder_to_manifest = "$(COPY_SOURCES_ROOT_DIR)"
        output_file_name = manifest_file_name_prefix+"-sync-folder-manifest.txt"
        for param_to_extract_output_folder_from in ('ECHO_LOG_FILE', '__MAIN_INPUT_FILE__', '__MAIN_OUT_FILE__'):
            if var_stack.defined(param_to_extract_output_folder_from):
                log_file_path = var_stack.ResolveVarToStr(param_to_extract_output_folder_from)
                output_folder, _ = os.path.split(log_file_path)
                if os.path.isdir(output_folder):
                    break
                output_folder = None
        if output_folder is not None:
            self.create_folder_manifest_command(which_folder_to_manifest, output_folder, output_file_name)

    def repr_require_for_yaml(self):
        translate_detail_name = {'require_version': 'version', 'require_guid': 'guid', 'require_by': 'require_by'}
        retVal = defaultdict(dict)
        require_details = self.items_table.get_details_by_name_for_all_iids("require_%")
        for require_detail in require_details:
            item_dict = retVal[require_detail.owner_iid]
            if require_detail.detail_name not in item_dict:
                item_dict[translate_detail_name[require_detail.detail_name]] = utils.unique_list()
            item_dict[translate_detail_name[require_detail.detail_name]].append(require_detail.detail_value)
        for item in retVal.values():
            for sub_item in item.values():
                sub_item.sort()
        return retVal

    def should_check_for_binary_versions(self):
        """ checking versions inside binaries is heavy task.
            should_check_for_binary_versions returns if it's needed.
            True value will be returned if check was explicitly requested
            or if update of installed items was requested
        """
        explicitly_asked_for_binaries_check = 'CHECK_BINARIES_VERSIONS' in var_stack
        update_was_requested = "__UPDATE_INSTALLED_ITEMS__" in var_stack.ResolveVarToList("MAIN_INSTALL_TARGETS", [])
        retVal = explicitly_asked_for_binaries_check or update_was_requested
        return retVal

    def get_version_of_installed_binaries(self):
        binaries_version_list = list()
        try:
            path_to_search = var_stack.ResolveVarToList('CHECK_BINARIES_VERSION_FOLDERS', default=[])

            compiled_ignore_folder_regex = None
            if "CHECK_BINARIES_VERSION_FOLDER_EXCLUDE_REGEX" in var_stack:
                ignore_folder_regex_list = var_stack.ResolveVarToList("CHECK_BINARIES_VERSION_FOLDER_EXCLUDE_REGEX")
                compiled_ignore_folder_regex = utils.compile_regex_list_ORed(ignore_folder_regex_list)

            compiled_ignore_file_regex = None
            if "CHECK_BINARIES_VERSION_FILE_EXCLUDE_REGEX" in var_stack:
                ignore_file_regex_list = var_stack.ResolveVarToList("CHECK_BINARIES_VERSION_FILE_EXCLUDE_REGEX")
                compiled_ignore_file_regex = utils.compile_regex_list_ORed(ignore_file_regex_list)

            for a_path in path_to_search:
                binaries_version_from_folder = self.check_binaries_versions_in_folder(a_path, compiled_ignore_folder_regex, compiled_ignore_file_regex)
                binaries_version_list.extend(binaries_version_from_folder)

            self.items_table.insert_binary_versions(binaries_version_list)

        except Exception as ex:
            print("not doing check_binaries_versions", ex)
        return binaries_version_list

    def check_binaries_versions_in_folder(self, in_path, in_compiled_ignore_folder_regex, in_compiled_ignore_file_regex):
        retVal = list()
        current_os = var_stack.ResolveVarToStr("__CURRENT_OS__")
        for root_path, dirs, files in os.walk(in_path, followlinks=False):
            if in_compiled_ignore_folder_regex and in_compiled_ignore_folder_regex.search(root_path):
                del dirs[:]  # skip root_path and it's siblings
                del files[:]
            else:
                info = utils.extract_binary_info(current_os, root_path)
                if info is not None:
                    retVal.append(info)
                    del dirs[:]  # info was found for root_path, no need to dig deeper
                    del files[:]
                else:
                    for a_file in files:
                        file_full_path = os.path.join(root_path, a_file)
                        if in_compiled_ignore_file_regex and in_compiled_ignore_file_regex.search(file_full_path):
                            continue
                        if not os.path.islink(file_full_path):
                            info = utils.extract_binary_info(current_os, file_full_path)
                            if info is not None:
                                retVal.append(info)
        return retVal

    def get_direct_sync_status_from_indicator(self, direct_sync_indicator):
        retVal = False
        if direct_sync_indicator is not None:
            try:
                retVal = utils.str_to_bool_int(var_stack.ResolveStrToStr(direct_sync_indicator))
            except:
                pass
        return retVal

    def set_sync_locations_for_active_items(self):
        # get_sync_folders_and_sources_for_active_iids returns: [(iid, direct_sync_indicator, source, source_tag, install_folder),...]
        # direct_sync_indicator will be None unless the items has "direct_sync" section in index.yaml
        # install_folder will be None for those items that require only sync not copy (such as Icons)
        sync_and_source = self.items_table.get_sync_folders_and_sources_for_active_iids()
        for iid, direct_sync_indicator, source, source_tag, install_folder in sync_and_source:
            direct_sync = self.get_direct_sync_status_from_indicator(direct_sync_indicator)

            if source[0] == "/":
                fixed_source = source[1:]
            elif source[0] == "$":
                fixed_source = source
            else:
                fixed_source = "/".join(("$(SOURCE_PREFIX)", source))
            fixed_source = var_stack.ResolveStrToStr(fixed_source)

            if source_tag in ('!dir', '!dir_cont'):
                items = self.info_map_table.get_file_items_of_dir(dir_path=fixed_source)
                if direct_sync:
                    if  source_tag == '!dir':
                        source_parent = "/".join(fixed_source.split("/")[:-1])
                    else:  # !dir_cont
                        source_parent = fixed_source
                    assert install_folder is not None
                    for item in items:
                        item.download_path = var_stack.ResolveStrToStr("/".join((install_folder, item.path[len(source_parent)+1:])))
                else:
                    for item in items:
                        item.download_path = var_stack.ResolveStrToStr("/".join(("$(LOCAL_REPO_SYNC_DIR)", item.path)))
            elif source_tag == '!file':
                items_for_file = self.info_map_table.get_required_for_file(fixed_source)
                if direct_sync:
                    assert install_folder is not None
                    for item in items_for_file:
                        item.download_path = var_stack.ResolveStrToStr("/".join((install_folder, item.path[len(source_parent)+1:])))
                else:
                    for item in items_for_file:
                        item.download_path = var_stack.ResolveStrToStr("/".join(("$(LOCAL_REPO_SYNC_DIR)", item.path)))
        self.items_table.commit_changes()


def InstlClientFactory(initial_vars, command):
    retVal = None
    if command == "sync":
        from .instlClientSync import InstlClientSync
        retVal = InstlClientSync(initial_vars)
    elif command == "copy":
        from .instlClientCopy import InstlClientCopy
        retVal = InstlClientCopy(initial_vars)
    elif command == "remove":
        from .instlClientRemove import InstlClientRemove
        retVal = InstlClientRemove(initial_vars)
    elif command == "uninstall":
        from .instlClientUninstall import InstlClientUninstall
        retVal = InstlClientUninstall(initial_vars)
    elif command in ('report-installed', 'report-update', 'report-versions', 'report-gal'):
        from .instlClientReport import InstlClientReport
        retVal = InstlClientReport(initial_vars)
    elif command == "synccopy":
        from .instlClientSync import InstlClientSync
        from .instlClientCopy import InstlClientCopy

        class InstlClientSyncCopy(InstlClientSync, InstlClientCopy):
            def __init__(self, sc_initial_vars=None):
                super().__init__(sc_initial_vars)

            def do_synccopy(self):
                self.do_sync()
                self.do_copy()
                self.batch_accum += self.platform_helper.progress("Done synccopy")
        retVal = InstlClientSyncCopy(initial_vars)
    return retVal<|MERGE_RESOLUTION|>--- conflicted
+++ resolved
@@ -272,11 +272,8 @@
             self.items_table.install_status["depend"])
         self.items_table.commit_changes()
 
-<<<<<<< HEAD
-=======
         var_stack.set_var("__FULL_LIST_OF_INSTALL_TARGETS__").extend(sorted(all_items_to_install))
 
->>>>>>> 72b59354
         self.sort_all_items_by_target_folder()
         self.calc_iid_to_name_and_version()
 
