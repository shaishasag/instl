#!/usr/bin/env python3

import os
import sys
import time
from collections import defaultdict, namedtuple, OrderedDict
from typing import List

import utils
import aYaml
from .instlInstanceBase import InstlInstanceBase, check_version_compatibility
from configVar import config_vars
from svnTree import SVNTable


class InstlClient(InstlInstanceBase):
    def __init__(self, initial_vars) -> None:
        super().__init__(initial_vars)
        self.total_self_progress: int = 1000
        self.need_items_table: bool = True
        self.need_info_map_table: bool = True
        self.read_defaults_file(super().__thisclass__.__name__)
        self.action_type_to_progress_message = None
        self.__all_iids_by_target_folder = defaultdict(utils.unique_list)
        self.__no_copy_iids_by_sync_folder = defaultdict(utils.unique_list)
        self.auxiliary_iids = utils.unique_list()
        self.main_install_targets = list()

    @property
    def all_iids_by_target_folder(self):
        return self.__all_iids_by_target_folder

    @property
    def no_copy_iids_by_sync_folder(self):
        return self.__no_copy_iids_by_sync_folder

    def sort_all_items_by_target_folder(self, consider_direct_sync=True):
        folder_to_iid_list = self.items_table.target_folders_to_items()
        for IID, folder, tag, direct_sync_indicator in folder_to_iid_list:
            direct_sync = self.get_direct_sync_status_from_indicator(direct_sync_indicator)
            if direct_sync and consider_direct_sync:
                sync_folder = os.path.join(folder)
                self.__no_copy_iids_by_sync_folder[sync_folder].append(IID)
            else:
                norm_folder = os.path.normpath(folder)
                self.__all_iids_by_target_folder[norm_folder].append(IID)

        for folder_iids_list in self.__all_iids_by_target_folder.values():
            folder_iids_list.sort()

        for folder_copy_iids_list in self.__no_copy_iids_by_sync_folder.values():
            folder_copy_iids_list.sort()

        folder_to_iid_list = self.items_table.source_folders_to_items_without_target_folders()
        for adjusted_source, IID, tag in folder_to_iid_list:
            relative_sync_folder = self.relative_sync_folder_for_source_table(adjusted_source, tag)
            sync_folder = os.path.join("$(LOCAL_REPO_SYNC_DIR)", relative_sync_folder)
            self.__no_copy_iids_by_sync_folder[sync_folder].append(IID)

    def do_command(self):
        # print("client_commands", fixed_command_name)
        active_oses: List[str] = list(config_vars["TARGET_OS_NAMES"])
        self.items_table.activate_specific_oses(*active_oses)

        main_input_file_path: str = config_vars["__MAIN_INPUT_FILE__"].str()
        self.read_yaml_file(main_input_file_path)
        verOK, errorMessage = check_version_compatibility()
        if not verOK:
            raise Exception(errorMessage)

        self.init_default_client_vars()

        active_oses: List[str] = list(config_vars["TARGET_OS_NAMES"])
        self.items_table.activate_specific_oses(*active_oses)

        self.items_table.resolve_inheritance()

        if self.should_check_for_binary_versions():
            self.progress("check versions of installed binaries")
            self.get_version_of_installed_binaries()
            self.items_table.add_require_version_from_binaries()
            self.items_table.add_require_guid_from_binaries()
        self.items_table.create_default_items(iids_to_ignore=self.auxiliary_iids)

        self.resolve_defined_paths()
        self.batch_accum.set_current_section('begin')
        self.batch_accum += self.platform_helper.setup_echo()
        self.platform_helper.init_platform_tools()
        # after reading variable COPY_TOOL from yaml, we might need to re-init the copy tool.
        self.platform_helper.init_copy_tool()
        self.progress("calculate install items")
        self.calculate_install_items()
        self.read_defines_for_active_iids()
        self.platform_helper.num_items_for_progress_report = int(config_vars["LAST_PROGRESS"])
        self.platform_helper.no_progress_messages = "NO_PROGRESS_MESSAGES" in config_vars

        do_command_func = getattr(self, "do_" + self.fixed_command)
        do_command_func()
        self.create_instl_history_file()
        self.command_output()
        self.items_table.config_var_list_to_db(config_vars)

    def command_output(self):
        self.write_batch_file(self.batch_accum)
        if bool(config_vars["__RUN_BATCH__"]):
            self.run_batch_file()

    def create_instl_history_file(self):
        config_vars["__BATCH_CREATE_TIME__"] = time.strftime("%Y/%m/%d %H:%M:%S")
        yaml_of_defines = aYaml.YamlDumpDocWrap(config_vars, '!define', "Definitions",
                                                explicit_start=True, sort_mappings=True)

        # write the history file, but only if variable LOCAL_REPO_BOOKKEEPING_DIR is defined
        # and the folder actually exists.
        instl_temp_history_file_path = config_vars["INSTL_HISTORY_TEMP_PATH"].str()
        instl_temp_history_folder, instl_temp_history_file_name = os.path.split(instl_temp_history_file_path)
        if os.path.isdir(instl_temp_history_folder):
            with utils.utf8_open(instl_temp_history_file_path, "w") as wfd:
                utils.make_open_file_read_write_for_all(wfd)
                aYaml.writeAsYaml(yaml_of_defines, wfd)
            self.batch_accum += self.platform_helper.append_file_to_file("$(INSTL_HISTORY_TEMP_PATH)",
                                                                         "$(INSTL_HISTORY_PATH)")

    def init_default_client_vars(self):
        if "SYNC_BASE_URL" in config_vars:
            #raise ValueError("'SYNC_BASE_URL' was not defined")
            resolved_sync_base_url = config_vars["SYNC_BASE_URL"].str()
            url_main_item = utils.main_url_item(resolved_sync_base_url)
            config_vars["SYNC_BASE_URL_MAIN_ITEM"] = url_main_item
        # TARGET_OS_NAMES defaults to __CURRENT_OS_NAMES__, which is not what we want if syncing to
        # an OS which is not the current
        if config_vars["TARGET_OS"].str() != config_vars["__CURRENT_OS__"].str():
            target_os_names = list(config_vars[config_vars.resolve_str("$(TARGET_OS)_ALL_OS_NAMES")])
            config_vars["TARGET_OS_NAMES"] = target_os_names
            second_name: str = config_vars["TARGET_OS"].str()
            if len(target_os_names) > 1:
                second_name = target_os_names[1]
            config_vars["TARGET_OS_SECOND_NAME"] = second_name

        if "REPO_TYPE" in config_vars:  # some commands do not need to have REPO_TYPE
<<<<<<< HEAD
            self.read_defaults_file(config_vars["REPO_TYPE"])
=======
            self.read_defaults_file(str(config_vars["REPO_TYPE"]))
>>>>>>> 9257121f

        if str(config_vars.get("REPO_TYPE", "URL")) == "P4":
            if "P4_SYNC_DIR" not in config_vars:
                if "SYNC_BASE_URL" in config_vars:
                    p4_sync_dir = utils.P4GetPathFromDepotPath(config_vars["SYNC_BASE_URL"].str())
                    config_vars["P4_SYNC_DIR", "from SYNC_BASE_URL"] = p4_sync_dir
        # AUXILIARY_IIDS are iids that are not real products such as UNINSTALL_AS_... iids
        self.auxiliary_iids.extend(list(config_vars["AUXILIARY_IIDS"]))

    def repr_for_yaml(self, what=None):
        """ Create representation of self suitable for printing as yaml.
            parameter 'what' is a list of identifiers to represent. If 'what'
            is None (the default) create representation of everything.
            InstlInstanceBase object is represented as two yaml documents:
            one for define (tagged !define), one for the index (tagged !index).
        """
        retVal = list()
        all_iids = self.items_table.get_all_iids()
        all_vars = sorted(config_vars.keys())
        if what is None:  # None is all
            what = all_vars + all_iids

        defines = OrderedDict()
        indexes = OrderedDict()
        unknowns = list()
        for identifier in what:
            if identifier in all_vars:
                defines.update({identifier: config_vars.repr_var_for_yaml(identifier)})
            elif identifier in all_iids:
                indexes.update({identifier: self.items_table.repr_item_for_yaml(identifier)})
            else:
                unknowns.append(aYaml.YamlDumpWrap(value="UNKNOWN VARIABLE",
                                                   comment=identifier + " is not in variable list"))
        if defines:
            retVal.append(aYaml.YamlDumpDocWrap(defines, '!define', "Definitions",
                                                explicit_start=True, sort_mappings=True))
        if indexes:
            retVal.append(
                aYaml.YamlDumpDocWrap(indexes, '!index', "Installation index",
                                      explicit_start=True, sort_mappings=True))
        if unknowns:
            retVal.append(
                aYaml.YamlDumpDocWrap(unknowns, '!unknowns', "Installation index",
                                      explicit_start=True, sort_mappings=True))

        return retVal

    def calculate_install_items(self):
        self.calculate_main_install_items()
        self.calculate_all_install_items()
        self.items_table.db.lock_table("index_item_t")
        self.items_table.db.lock_table("index_item_detail_t")

    def calculate_main_install_items(self):
        """ calculate the set of iids to install from the "MAIN_INSTALL_TARGETS" variable.
            Full set of install iids and orphan iids are also writen to variable.
        """
        if "MAIN_INSTALL_TARGETS" not in config_vars:
            raise ValueError("'MAIN_INSTALL_TARGETS' was not defined")

        self.main_install_targets.extend(list(config_vars["MAIN_INSTALL_TARGETS"]))
        main_iids, main_guids = utils.separate_guids_from_iids(self.main_install_targets)
        iids_from_main_guids, orphaned_main_guids = self.items_table.iids_from_guids(main_guids)
        main_iids.extend(iids_from_main_guids)
        main_iids, update_iids = self.resolve_special_build_in_iids(main_iids)

        main_iids, orphaned_main_iids = self.items_table.iids_from_iids(main_iids)
        update_iids, orphaned_update_iids = self.items_table.iids_from_iids(update_iids)

        config_vars["__MAIN_INSTALL_IIDS__"] = sorted(main_iids)
        config_vars["__MAIN_UPDATE_IIDS__"] = sorted(update_iids)
        config_vars["__ORPHAN_INSTALL_TARGETS__"] = sorted(orphaned_main_guids+orphaned_main_iids+orphaned_update_iids)

    # install_status = {"none": 0, "main": 1, "update": 2, "depend": 3}
    def calculate_all_install_items(self):
        # marked ignored iids, all subsequent operations not act on these iids
        ignored_iids = list(config_vars.get("MAIN_IGNORED_TARGETS", []))
        self.items_table.set_ignore_iids(ignored_iids)

        # mark main install items
        main_iids = list(config_vars["__MAIN_INSTALL_IIDS__"])
        self.items_table.change_status_of_iids_to_another_status(
                self.items_table.install_status["none"],
                self.items_table.install_status["main"],
                main_iids)
        # find dependant of main install items
        main_iids_and_dependents = self.items_table.get_recursive_dependencies(look_for_status=self.items_table.install_status["main"])
        # mark dependants of main items, but only if they are not already in main items
        self.items_table.change_status_of_iids_to_another_status(
            self.items_table.install_status["none"],
            self.items_table.install_status["depend"],
            main_iids_and_dependents)

        # mark update install items, but only those not already marked as main or depend
        update_iids = list(config_vars["__MAIN_UPDATE_IIDS__"])
        self.items_table.change_status_of_iids_to_another_status(
                self.items_table.install_status["none"],
                self.items_table.install_status["update"],
                update_iids)
        # find dependants of update install items
        update_iids_and_dependents = self.items_table.get_recursive_dependencies(look_for_status=self.items_table.install_status["update"])
        # mark dependants of update items, but only if they are not already marked
        self.items_table.change_status_of_iids_to_another_status(
            self.items_table.install_status["none"],
            self.items_table.install_status["depend"],
            update_iids_and_dependents)

        all_items_to_install = self.items_table.get_iids_by_status(
            self.items_table.install_status["main"],
            self.items_table.install_status["depend"])

        config_vars["__FULL_LIST_OF_INSTALL_TARGETS__"] = sorted(all_items_to_install)

        self.sort_all_items_by_target_folder(consider_direct_sync=True)
        self.calc_iid_to_name_and_version()

    def calc_iid_to_name_and_version(self):
        self.items_table.set_name_and_version_for_active_iids()

    def resolve_special_build_in_iids(self, iids: List[str]):
        iids_set = set(iids)
        update_iids_set = set()
        special_build_in_iids = set(list(config_vars["SPECIAL_BUILD_IN_IIDS"]))
        found_special_build_in_iids = special_build_in_iids & set(iids)
        if len(found_special_build_in_iids) > 0:
            iids_set -= special_build_in_iids
            # repair also does update so it takes precedent over update
            if "__REPAIR_INSTALLED_ITEMS__" in found_special_build_in_iids:
                more_iids = self.items_table.get_resolved_details_value_for_active_iid(iid="__REPAIR_INSTALLED_ITEMS__", detail_name='depends')
                iids_set.update(more_iids)
            elif "__UPDATE_INSTALLED_ITEMS__" in found_special_build_in_iids:
                more_iids = self.items_table.get_resolved_details_value_for_active_iid(iid="__UPDATE_INSTALLED_ITEMS__", detail_name='depends')
                update_iids_set = set(more_iids)-iids_set

            if "__ALL_GUIDS_IID__" in found_special_build_in_iids:
                more_iids = self.items_table.get_resolved_details_value_for_active_iid(iid="__ALL_GUIDS_IID__", detail_name='depends')
                iids_set.update(more_iids)

            if "__ALL_ITEMS_IID__" in found_special_build_in_iids:
                more_iids = self.items_table.get_resolved_details_value_for_active_iid(iid="__ALL_ITEMS_IID__", detail_name='depends')
                iids_set.update(more_iids)
        return list(iids_set), list(update_iids_set)

    def read_previous_requirements(self):
        require_file_path = config_vars["SITE_REQUIRE_FILE_PATH"].str()
        self.read_yaml_file(require_file_path, ignore_if_not_exist=True)

    def accumulate_unique_actions_for_active_iids(self, action_type: str, limit_to_iids=None):
        """ accumulate action_type actions from iid_list, eliminating duplicates"""
        retVal = 0  # return number of real actions added (i.e. excluding progress message)
        iid_and_action = self.items_table.get_iids_and_details_for_active_iids(action_type, unique_values=True, limit_to_iids=limit_to_iids)
        iid_and_action.sort(key=lambda tup: tup[0])
        previous_iid = ""
        for IID, an_action in iid_and_action:
            if IID != previous_iid:  # avoid multiple progress messages for same iid
                name_and_version = self.name_and_version_for_iid(iid=IID)
                action_description = self.action_type_to_progress_message[action_type]
                self.batch_accum += self.platform_helper.progress(f"{name_and_version} {action_description}")
                previous_iid = IID
            self.batch_accum += an_action
            retVal += 1
        return retVal

    def create_require_file_instructions(self):
        # write the require file as it should look after copy is done
        new_require_file_path = config_vars["NEW_SITE_REQUIRE_FILE_PATH"].str()
        new_require_file_dir, new_require_file_name = os.path.split(new_require_file_path)
        os.makedirs(new_require_file_dir, exist_ok=True)
        self.batch_accum += self.platform_helper.copy_file_to_file("$(SITE_REQUIRE_FILE_PATH)", "$(OLD_SITE_REQUIRE_FILE_PATH)", check_exist=True)
        require_yaml = self.repr_require_for_yaml()
        if require_yaml:
            self.write_require_file(new_require_file_path, require_yaml)
            # Copy the new require file over the old one, if copy fails the old file remains.
            self.batch_accum += self.platform_helper.progress("copy new require.yaml to $(SITE_REQUIRE_FILE_PATH)")
            self.batch_accum += self.platform_helper.copy_file_to_file("$(NEW_SITE_REQUIRE_FILE_PATH)", "$(SITE_REQUIRE_FILE_PATH)")
        else:   # remove previous require.yaml since the new one does not contain anything
            self.batch_accum += self.platform_helper.progress("remove previous require.yaml from $(SITE_REQUIRE_FILE_PATH)")
            self.batch_accum += self.platform_helper.rmfile("$(SITE_REQUIRE_FILE_PATH)")

    def create_folder_manifest_command(self, which_folder_to_manifest, output_folder, output_file_name, back_ground: bool=False):
        """ create batch commands to write a manifest of specific folder to a file """
        self.batch_accum += self.platform_helper.mkdir(output_folder)
        ls_output_file = os.path.join(output_folder, output_file_name)
        create_folder_ls_command_parts = [self.platform_helper.run_instl(), "ls",
                                      "--in",  utils.quoteme_double(which_folder_to_manifest),
                                      "--out", utils.quoteme_double(ls_output_file)]
        if config_vars["__CURRENT_OS__"].str() == "Mac":
            if False:  # back_ground: temporary disabled background, it causes DB conflicts when two "ls" command happen in parallel
                create_folder_ls_command_parts.extend("&")
            else:
                create_folder_ls_command_parts.extend(("||", "true"))
        self.batch_accum += " ".join(create_folder_ls_command_parts)

    def create_sync_folder_manifest_command(self, manifest_file_name_prefix: str, back_ground: bool=False):
        """ create batch commands to write a manifest of the sync folder to a file """
        which_folder_to_manifest = "$(COPY_SOURCES_ROOT_DIR)"
        output_file_name = manifest_file_name_prefix+"-sync-folder-manifest.txt"
        output_folder = None
        for param_to_extract_output_folder_from in ('ECHO_LOG_FILE', '__MAIN_INPUT_FILE__', '__MAIN_OUT_FILE__'):
            if config_vars.defined(param_to_extract_output_folder_from):
                log_file_path = str(config_vars[param_to_extract_output_folder_from])
                output_folder, _ = os.path.split(log_file_path)
                if os.path.isdir(output_folder):
                    break
                output_folder = None
        if output_folder is not None:
            self.create_folder_manifest_command(which_folder_to_manifest, output_folder, output_file_name, back_ground=back_ground)

    def repr_require_for_yaml(self):
        translate_detail_name = {'require_version': 'version', 'require_guid': 'guid', 'require_by': 'require_by'}
        retVal = defaultdict(dict)
        require_details = self.items_table.get_details_by_name_for_all_iids("require_%")
        for require_detail in require_details:
            item_dict = retVal[require_detail['owner_iid']]
            if require_detail['detail_name'] not in item_dict:
                item_dict[translate_detail_name[require_detail['detail_name']]] = utils.unique_list()
            item_dict[translate_detail_name[require_detail['detail_name']]].append(require_detail['detail_value'])
        for item in retVal.values():
            for sub_item in item.values():
                sub_item.sort()
        return retVal

    def should_check_for_binary_versions(self):
        """ checking versions inside binaries is heavy task.
            should_check_for_binary_versions returns if it's needed.
            True value will be returned if check was explicitly requested
            or if update of installed items was requested
        """
        explicitly_asked_for_binaries_check = 'CHECK_BINARIES_VERSIONS' in config_vars
        update_was_requested = "__UPDATE_INSTALLED_ITEMS__" in config_vars["MAIN_INSTALL_TARGETS"]
        retVal = explicitly_asked_for_binaries_check or update_was_requested
        return retVal

    def get_version_of_installed_binaries(self):
        binaries_version_list = list()
        try:
            path_to_search = list(config_vars.get('CHECK_BINARIES_VERSION_FOLDERS', []))

            ignore_regexes_filter = utils.check_binaries_versions_filter_with_ignore_regexes()

            if "CHECK_BINARIES_VERSION_FOLDER_EXCLUDE_REGEX" in config_vars:
                ignore_folder_regex_list = list(config_vars["CHECK_BINARIES_VERSION_FOLDER_EXCLUDE_REGEX"])
                ignore_regexes_filter.set_folder_ignore_regexes(ignore_folder_regex_list)

            if "CHECK_BINARIES_VERSION_FILE_EXCLUDE_REGEX" in config_vars:
                ignore_file_regex_list = list(config_vars["CHECK_BINARIES_VERSION_FILE_EXCLUDE_REGEX"])
                ignore_regexes_filter.set_file_ignore_regexes(ignore_file_regex_list)

            for a_path in path_to_search:
                current_os = config_vars["__CURRENT_OS__"].str()
                binaries_version_from_folder = utils.check_binaries_versions_in_folder(current_os, a_path, ignore_regexes_filter)
                binaries_version_list.extend(binaries_version_from_folder)

            self.items_table.insert_binary_versions(binaries_version_list)

        except Exception as ex:
            print("exception while in check_binaries_versions", ex)
        return binaries_version_list

    def get_direct_sync_status_from_indicator(self, direct_sync_indicator):
        retVal = False
        if direct_sync_indicator is not None:
            try:
                retVal = utils.str_to_bool_int(config_vars.resolve_str(direct_sync_indicator))
            except:
                pass
        return retVal

    def set_sync_locations_for_active_items(self):
        # get_sync_folders_and_sources_for_active_iids returns: [(iid, direct_sync_indicator, source, source_tag, install_folder),...]
        # direct_sync_indicator will be None unless the items has "direct_sync" section in index.yaml
        # source is the relative path as it appears in index.yaml
        # adjusted source is the source prefixed with $(SOURCE_PREFIX) -- it needed
        # source_tag is one of  '!dir', '!dir_cont', '!file'
        # install_folder is where the sources should be copied to OR, in case of direct syn where they should be synced to
        # install_folder will be None for those items that require only sync not copy (such as Icons)
        #
        # for each file item in the source this function will set the full path where to download the file: item.download_path
        # and the top folder common to all items in a single source: item.download_root
        sync_and_source = self.items_table.get_sync_folders_and_sources_for_active_iids()

        items_to_update = list()
        for iid, direct_sync_indicator, source, source_tag, install_folder in sync_and_source:
            direct_sync = self.get_direct_sync_status_from_indicator(direct_sync_indicator)
            resolved_source_parts = source.split("/")
            if install_folder:
                resolved_install_folder = config_vars.resolve_str(install_folder)
            else:
                resolved_install_folder = install_folder
            local_repo_sync_dir = config_vars["LOCAL_REPO_SYNC_DIR"].str()

            if source_tag in ('!dir', '!dir_cont'):
                if direct_sync:
                    # for direct-sync source, if one of the sources is Info.xml and it exists on disk AND source & file
                    # have the same checksum, then no sync is needed at all. All the above is not relevant in repair mode.
                    need_to_sync = True
                    if "__REPAIR_INSTALLED_ITEMS__" not in self.main_install_targets:
                        info_xml_item = self.info_map_table.get_file_item("/".join((source, "Info.xml")))
                        if info_xml_item:
                            info_xml_of_target = config_vars.resolve_str("/".join((resolved_install_folder, resolved_source_parts[-1], "Info.xml")))
                            need_to_sync = not utils.check_file_checksum(info_xml_of_target, info_xml_item.checksum)
                    if need_to_sync:
                        item_paths = self.info_map_table.get_file_paths_of_dir(dir_path=source)
                        if source_tag == '!dir':
                            source_parent = "/".join(resolved_source_parts[:-1])
                            for item in item_paths:
                                items_to_update.append({"_id": item['_id'],
                                                        "download_path": config_vars.resolve_str("/".join((resolved_install_folder, item['path'][len(source_parent)+1:]))),
                                                        "download_root": config_vars.resolve_str("/".join((resolved_install_folder, resolved_source_parts[-1])))})
                        else:  # !dir_cont
                            source_parent = source
                            for item in item_paths:
                                items_to_update.append({"_id": item['_id'],
                                                        "download_path": config_vars.resolve_str("/".join((resolved_install_folder, item['path'][len(source_parent)+1:]))),
                                                        "download_root": resolved_install_folder})
                    else:
                        num_ignored_files = self.info_map_table.ignore_file_paths_of_dir(dir_path=source)
                        if num_ignored_files < 1:
                            num_ignored_files = ""  # sqlite curs.rowcount does not always returns the number of effected rows
                        self.progress(f"avoid download {num_ignored_files} files of {iid}, Info.xml has not changed")

                else:
                    item_paths = self.info_map_table.get_file_paths_of_dir(dir_path=source)
                    for item in item_paths:
                        items_to_update.append({"_id": item['_id'],
                                                "download_path": config_vars.resolve_str("/".join((local_repo_sync_dir, item['path']))),
                                                "download_root": None})
            elif source_tag == '!file':
                # if the file was wtarred and split it would have multiple items
                items_for_file = self.info_map_table.get_required_paths_for_file(source)
                if direct_sync:
                    for item in items_for_file:
                        items_to_update.append({"_id": item['_id'],
                                                "download_path": config_vars.resolve_str("/".join((resolved_install_folder, item['leaf']))),
                                                "download_root": config_vars.resolve_str(item.download_path)})
                else:
                    for item in items_for_file:
                        items_to_update.append({"_id": item['_id'],
                                                "download_path": config_vars.resolve_str("/".join((local_repo_sync_dir, item['path']))),
                                                "download_root": None})  # no need to set item.download_root here - it will not be used

        self.info_map_table.update_downloads(items_to_update)

    def create_remove_previous_sources_instructions_for_target_folder(self, target_folder_path):
        retVal = 0  # return the number of real actions (e.g. not progress, remark, etc)

        target_folder_path_resolved = config_vars.resolve_str(target_folder_path)
        if os.path.isdir(target_folder_path_resolved):  # no need to remove previous sources if folder does not exist
            iids_in_folder = self.all_iids_by_target_folder[target_folder_path]
            #assert list(self.all_iids_by_target_folder[target_folder_path]) == list(iids_in_folder)
            previous_sources = self.items_table.get_details_and_tag_for_active_iids("previous_sources", unique_values=True, limit_to_iids=iids_in_folder)

            if len(previous_sources) > 0:
                self.batch_accum += self.platform_helper.new_line()
                self.batch_accum += self.platform_helper.remark(f"- Begin folder {target_folder_path}")
                self.batch_accum += self.platform_helper.cd(target_folder_path)
                # todo: conditional CD - if fails to not do other instructions
                self.batch_accum += self.platform_helper.progress(f"remove previous versions {target_folder_path} ...")

                for previous_source in previous_sources:
                    retVal += self.create_remove_previous_sources_instructions_for_source(target_folder_path, previous_source)

        return retVal

    def create_remove_previous_sources_instructions_for_source(self, folder, source):
        """ source is a tuple (source_folder, tag), where tag is either !file, !dir_cont or !dir """

        retVal = 0  # return the number of real actions (e.g. not progress, remark, etc)
        source_path, source_type = source[0], source[1]
        to_remove_path = os.path.normpath(os.path.join(folder, source_path))

        if source_type == '!dir':  # remove whole folder
            remove_action = self.platform_helper.rmdir(to_remove_path, recursive=True, check_exist=True)
            self.batch_accum += remove_action
            retVal += 1
        elif source_type == '!file':  # remove single file
            remove_action = self.platform_helper.rmfile(to_remove_path, check_exist=True)
            self.batch_accum += remove_action
            retVal += 1
        elif source_type == '!dir_cont':
            raise Exception("previous_sources cannot have tag !dir_cont")
        return retVal

    def name_from_iid(self, iid):
        """ for those cases when no name was given to the iid"""
        retVal = iid.replace("_IID", "")
        retVal = retVal.replace("_", " ")
        return retVal

    def name_and_version_for_iid(self, iid):
        name_and_version_list = self.items_table.get_resolved_details_value_for_active_iid(iid=iid, detail_name="name_and_version")
        if name_and_version_list:
            retVal = name_and_version_list[0]
        else:
            name = self.items_table.get_resolved_details_value_for_active_iid(iid=iid, detail_name="name")
            if name:
                retVal = name[0]
            else:
                retVal = self.name_from_iid(iid)
        return retVal

    def name_for_iid(self, iid):
        name_list = self.items_table.get_resolved_details_value_for_active_iid(iid=iid, detail_name="name")
        retVal = next(iter(name_list), iid)  # trick to get the first element in a list or default if list is empty
        return retVal

    def read_defines_for_active_iids(self):
        """ read the defines specific for each active iid
        """
        if self.items_table.defines_for_iids:
            config_vars.push_scope()
            active_iids = self.items_table.get_active_iids()
            for iid, defines_for_iid in self.items_table.defines_for_iids.items():
                if iid in active_iids:
                    self.read_yaml_from_node(defines_for_iid)


def InstlClientFactory(initial_vars, command):
    retVal = None
    if command == "sync":
        from .instlClientSync import InstlClientSync
        retVal = InstlClientSync(initial_vars)
    elif command == "copy":
        from .instlClientCopy import InstlClientCopy
        retVal = InstlClientCopy(initial_vars)
    elif command == "remove":
        from .instlClientRemove import InstlClientRemove
        retVal = InstlClientRemove(initial_vars)
    elif command == "uninstall":
        from .instlClientUninstall import InstlClientUninstall
        retVal = InstlClientUninstall(initial_vars)
    elif command in ('report-installed', 'report-update', 'report-versions', 'report-gal'):
        from .instlClientReport import InstlClientReport
        retVal = InstlClientReport(initial_vars)
    elif command == "synccopy":
        from .instlClientSync import InstlClientSync
        from .instlClientCopy import InstlClientCopy

        class InstlClientSyncCopy(InstlClientSync, InstlClientCopy):
            def __init__(self, sc_initial_vars=None) -> None:
                super().__init__(sc_initial_vars)

            def do_synccopy(self):
                self.do_sync()
                self.do_copy()
                self.batch_accum += self.platform_helper.progress("Done synccopy")
        retVal = InstlClientSyncCopy(initial_vars)
    return retVal<|MERGE_RESOLUTION|>--- conflicted
+++ resolved
@@ -120,7 +120,6 @@
                 aYaml.writeAsYaml(yaml_of_defines, wfd)
             self.batch_accum += self.platform_helper.append_file_to_file("$(INSTL_HISTORY_TEMP_PATH)",
                                                                          "$(INSTL_HISTORY_PATH)")
-
     def init_default_client_vars(self):
         if "SYNC_BASE_URL" in config_vars:
             #raise ValueError("'SYNC_BASE_URL' was not defined")
@@ -138,11 +137,7 @@
             config_vars["TARGET_OS_SECOND_NAME"] = second_name
 
         if "REPO_TYPE" in config_vars:  # some commands do not need to have REPO_TYPE
-<<<<<<< HEAD
-            self.read_defaults_file(config_vars["REPO_TYPE"])
-=======
             self.read_defaults_file(str(config_vars["REPO_TYPE"]))
->>>>>>> 9257121f
 
         if str(config_vars.get("REPO_TYPE", "URL")) == "P4":
             if "P4_SYNC_DIR" not in config_vars:
