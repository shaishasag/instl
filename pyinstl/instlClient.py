#!/usr/bin/env python2.7

from __future__ import print_function

import os
import time
from collections import OrderedDict, defaultdict
import logging

import utils
from installItem import InstallItem, guid_list, iids_from_guid
import aYaml
from instlInstanceBase import InstlInstanceBase
from configVar import var_stack


# noinspection PyPep8Naming
class InstallInstructionsState(object):
    """ holds state for specific creating of install instructions """

    def __init__(self):
        self.root_install_items = utils.unique_list()
        self.full_install_items = utils.unique_list()
        self.orphan_install_items = utils.unique_list()
        self.install_items_by_target_folder = defaultdict(utils.unique_list)
        self.no_copy_items_by_sync_folder = defaultdict(utils.unique_list)
        self.sync_paths = utils.unique_list()

    def repr_for_yaml(self):
        retVal = OrderedDict()
        retVal['root_install_items'] = list(self.root_install_items)
        retVal['full_install_items'] = list(self.full_install_items)
        retVal['orphan_install_items'] = list(self.orphan_install_items)
        retVal['install_items_by_target_folder'] = {folder: list(self.install_items_by_target_folder[folder]) for folder
                                                    in self.install_items_by_target_folder}
        retVal['no_copy_items_by_sync_folder'] = list(self.no_copy_items_by_sync_folder)
        retVal['sync_paths'] = list(self.sync_paths)
        return retVal

    def sort_install_items_by_target_folder(self, instlObj):
        for IID in self.full_install_items:
            with instlObj.install_definitions_index[IID] as installi:
                folder_list_for_idd = [folder for folder in var_stack["iid_folder_list"]]
                if folder_list_for_idd:
                    for folder in folder_list_for_idd:
                        norm_folder = os.path.normpath(folder)
                        self.install_items_by_target_folder[norm_folder].append(IID)
                else:  # items that need no copy
                    for source_var in var_stack.get_configVar_obj("iid_source_var_list"):
                        source = var_stack.resolve_var_to_list(source_var)
                        relative_sync_folder = instlObj.relative_sync_folder_for_source(source)
                        sync_folder = os.path.join("$(LOCAL_REPO_SYNC_DIR)", relative_sync_folder)
                        self.no_copy_items_by_sync_folder[sync_folder].append(IID)

    def calculate_full_install_items_set(self, instlObj):
        """ calculate the set of iids to install by starting with the root set and adding all dependencies.
            Initial list of iids should already be in self.root_install_items.
            If an install items was not found for a iid, the iid is added to the orphan set.
        """

        if len(self.root_install_items) > 0:
            logging.info(" ".join(("Main install items:", ", ".join(self.root_install_items))))
        else:
            logging.error("Main install items list is empty")
        # root_install_items might have guid in it, translate them to iids

        root_install_iids_translated = utils.unique_list()
        for IID in self.root_install_items:
            # if IID is a guid iids_from_guid will translate to iid's, or return the IID otherwise
            iids_from_the_guid = iids_from_guid(instlObj.install_definitions_index, IID)
            if len(iids_from_the_guid) > 0:
                root_install_iids_translated.extend(iids_from_the_guid)
                logging.debug("GUID %s, translated to %d iids: %s", IID, len(iids_from_the_guid),
                              ", ".join(iids_from_the_guid))
            else:
                self.orphan_install_items.append(IID)
                logging.warning("%s is a guid but could not be translated to iids", IID)

        logging.info(" ".join(("Main install items translated:", ", ".join(root_install_iids_translated))))

        for IID in root_install_iids_translated:
            try:
                # all items in the root list are marked as required by them selves
                instlObj.install_definitions_index[IID].required_by.append(IID)
                instlObj.install_definitions_index[IID].get_recursive_depends(instlObj.install_definitions_index,
                                                                              self.full_install_items,
                                                                              self.orphan_install_items)
            except KeyError:
                self.orphan_install_items.append(IID)
                logging.warning("%s not found in index", IID)
        logging.info(" ".join(("Full install items:", ", ".join(self.full_install_items))))
        self.sort_install_items_by_target_folder(instlObj)


class InstlClient(InstlInstanceBase):
    def __init__(self, initial_vars):
        super(InstlClient, self).__init__(initial_vars)

    def do_command(self):
        the_command = var_stack.resolve("$(__MAIN_COMMAND__)")
        fixed_command_name = the_command.replace('-', '_')
        # print("client_commands", fixed_command_name)
        self.installState = InstallInstructionsState()
        self.read_yaml_file(var_stack.resolve("$(__MAIN_INPUT_FILE__)"))
        self.init_default_client_vars()
        self.resolve_defined_paths()
        self.batch_accum.set_current_section('begin')
        self.batch_accum += self.platform_helper.setup_echo()
        self.platform_helper.init_download_tool()
        # after reading variable COPY_TOOL from yaml, we might need to re-init the copy tool.
        self.platform_helper.init_copy_tool()
        self.resolve_index_inheritance()
        self.add_default_items()
        self.calculate_default_install_item_set()
        self.platform_helper.num_items_for_progress_report = int(var_stack.resolve("$(LAST_PROGRESS)"))

        do_command_func = getattr(self, "do_" + fixed_command_name)
        do_command_func()
        self.create_instl_history_file()

        self.create_variables_assignment()
        self.write_batch_file()
        if "__RUN_BATCH__" in var_stack:
            self.run_batch_file()

    def create_instl_history_file(self):
        var_stack.set_var("__BATCH_CREATE_TIME__").append(time.strftime("%Y/%m/%d %H:%M:%S"))
        yaml_of_defines = aYaml.YamlDumpDocWrap(var_stack, '!define', "Definitions",
                                                explicit_start=True, sort_mappings=True)
        # write the history file, but only if variable LOCAL_REPO_BOOKKEEPING_DIR is defined
        # and the folder actually exists.
        if os.path.isdir(var_stack.resolve("$(LOCAL_REPO_BOOKKEEPING_DIR)", default="")):
            with open(var_stack.resolve("$(INSTL_HISTORY_TEMP_PATH)"), "w") as wfd:
                utils.make_open_file_read_write_for_all(wfd)
                aYaml.writeAsYaml(yaml_of_defines, wfd)
            self.batch_accum += self.platform_helper.append_file_to_file("$(INSTL_HISTORY_TEMP_PATH)",
                                                                         "$(INSTL_HISTORY_PATH)")

    def read_repo_type_defaults(self):
        repo_type_defaults_file_path = os.path.join(var_stack.resolve("$(__INSTL_DATA_FOLDER__)"), "defaults",
                                                    var_stack.resolve("$(REPO_TYPE).yaml"))
        if os.path.isfile(repo_type_defaults_file_path):
            self.read_yaml_file(repo_type_defaults_file_path)

    def init_default_client_vars(self):
<<<<<<< HEAD
        if "LOCAL_SYNC_DIR" not in var_stack:
            if "SYNC_BASE_URL" in var_stack:
                # raise ValueError("'SYNC_BASE_URL' was not defined")
                resolved_sync_base_url = var_stack.resolve("$(SYNC_BASE_URL)")
                url_main_item = utils.main_url_item(resolved_sync_base_url)
                var_stack.set_var("SYNC_BASE_URL_MAIN_ITEM", description="from init_default_client_vars").append(url_main_item)
                default_sync_dir = self.get_default_sync_dir(continue_dir=url_main_item, mkdir=True)
                var_stack.set_var("LOCAL_SYNC_DIR", description="from init_default_client_vars").append(default_sync_dir)
=======
        if "SYNC_BASE_URL" in var_stack:
            #raise ValueError("'SYNC_BASE_URL' was not defined")
            resolved_sync_base_url = var_stack.resolve("$(SYNC_BASE_URL)")
            url_main_item = main_url_item(resolved_sync_base_url)
            var_stack.set_var("SYNC_BASE_URL_MAIN_ITEM", description="from init_default_client_vars").append(url_main_item)
>>>>>>> 4fcedae8
        # TARGET_OS_NAMES defaults to __CURRENT_OS_NAMES__, which is not what we want if syncing to
        # an OS which is not the current
        if var_stack.resolve("$(TARGET_OS)") != var_stack.resolve("$(__CURRENT_OS__)"):
            target_os_names = var_stack.resolve_var_to_list(var_stack.resolve("$(TARGET_OS)_ALL_OS_NAMES"))
            var_stack.set_var("TARGET_OS_NAMES").extend(target_os_names)
            second_name = var_stack.resolve("$(TARGET_OS)")
            if len(target_os_names) > 1:
                second_name = target_os_names[1]
            var_stack.set_var("TARGET_OS_SECOND_NAME").append(second_name)

        self.read_repo_type_defaults()
        if var_stack.resolve("$(REPO_TYPE)") == "P4":
            if "P4_SYNC_DIR" not in var_stack:
                if "SYNC_BASE_URL" in var_stack:
                    p4_sync_dir = utils.P4GetPathFromDepotPath(var_stack.resolve("$(SYNC_BASE_URL)"))
                    var_stack.set_var("P4_SYNC_DIR", "from SYNC_BASE_URL").append(p4_sync_dir)

   # sync command implemented in instlClientSync.py file

    from instlClientSync import do_sync

    # copy command implemented in instlClientCopy.py file
    from instlClientCopy import do_copy
    from instlClientCopy import init_copy_vars
    from instlClientCopy import create_copy_instructions
    from instlClientCopy import create_copy_instructions_for_source
    from instlClientCopy import pre_copy_mac_handling

    # remove command implemented in instlClientRemove.py file
    from instlClientRemove import do_remove
    from instlClientRemove import init_remove_vars
    from instlClientRemove import create_remove_instructions
    from instlClientRemove import create_remove_instructions_for_source

    # uninstall command implemented in instlClientUninstall.py file
    from instlClientUninstall import do_uninstall
    from instlClientUninstall import init_uninstall_vars
    from instlClientUninstall import create_uninstall_instructions
    from instlClientUninstall import create_require_file_instructions

    def do_synccopy(self):
        self.do_sync()
        self.do_copy()
        self.batch_accum += self.platform_helper.progress("Done synccopy")

    def repr_for_yaml(self, what=None):
        """ Create representation of self suitable for printing as yaml.
            parameter 'what' is a list of identifiers to represent. If 'what'
            is None (the default) create representation of everything.
            InstlInstanceBase object is represented as two yaml documents:
            one for define (tagged !define), one for the index (tagged !index).
        """
        retVal = list()
        if what is None:  # None is all
            retVal.append(aYaml.YamlDumpDocWrap(var_stack, '!define', "Definitions",
                                                explicit_start=True, sort_mappings=True))
            retVal.append(aYaml.YamlDumpDocWrap(self.install_definitions_index,
                                                '!index', "Installation index",
                                                explicit_start=True, sort_mappings=True))
        else:
            defines = list()
            indexes = list()
            unknowns = list()
            for identifier in what:
                if identifier in var_stack:
                    defines.append(var_stack.repr_for_yaml(identifier))
                elif identifier in self.install_definitions_index:
                    indexes.append({identifier: self.install_definitions_index[identifier].repr_for_yaml()})
                else:
                    unknowns.append(aYaml.YamlDumpWrap(value="UNKNOWN VARIABLE",
                                                       comment=identifier + " is not in variable list"))
            if defines:
                retVal.append(aYaml.YamlDumpDocWrap(defines, '!define', "Definitions",
                                                    explicit_start=True, sort_mappings=True))
            if indexes:
                retVal.append(
                    aYaml.YamlDumpDocWrap(indexes, '!index', "Installation index",
                                          explicit_start=True, sort_mappings=True))
            if unknowns:
                retVal.append(
                    aYaml.YamlDumpDocWrap(unknowns, '!unknowns', "Installation index",
                                          explicit_start=True, sort_mappings=True))

        return retVal

    def add_default_items(self):
        all_items_item = InstallItem()
        all_items_item.iid = "__ALL_ITEMS_IID__"
        all_items_item.name = "All IIDs"
        for item_name in self.install_definitions_index:
            all_items_item.add_depend(item_name)
        self.install_definitions_index["__ALL_ITEMS_IID__"] = all_items_item

        all_guids_item = InstallItem()
        all_guids_item.iid = "__ALL_GUIDS_IID__"
        all_guids_item.name = "All GUIDs"
        for guid in guid_list(self.install_definitions_index):
            all_guids_item.add_depend(guid)
        self.install_definitions_index["__ALL_GUIDS_IID__"] = all_guids_item

    def calculate_default_install_item_set(self):
        """ calculate the set of iids to install from the "MAIN_INSTALL_TARGETS" variable.
            Full set of install iids and orphan iids are also writen to variable.
        """
        if "MAIN_INSTALL_TARGETS" not in var_stack:
            raise ValueError("'MAIN_INSTALL_TARGETS' was not defined")
        for os_name in var_stack.resolve_to_list("$(TARGET_OS_NAMES)"):
            InstallItem.begin_get_for_specific_os(os_name)
        self.installState.root_install_items.extend(var_stack.resolve_to_list("$(MAIN_INSTALL_TARGETS)"))
        self.installState.root_install_items = filter(bool, self.installState.root_install_items)
        if var_stack.resolve("$(__MAIN_COMMAND__)") != "uninstall":
            self.installState.calculate_full_install_items_set(self)
        self.read_previous_requirements()
        var_stack.set_var("__FULL_LIST_OF_INSTALL_TARGETS__").extend(self.installState.full_install_items)
        var_stack.set_var("__ORPHAN_INSTALL_TARGETS__").extend(self.installState.orphan_install_items)

    def read_previous_requirements(self):
        require_file_path = var_stack.resolve("$(SITE_REQUIRE_FILE_PATH)")
        if os.path.isfile(require_file_path):
            self.read_yaml_file(require_file_path)

    def accumulate_unique_actions(self, action_type, iid_list):
        """ accumulate action_type actions from iid_list, eliminating duplicates"""
        unique_actions = utils.unique_list()  # unique_list will eliminate identical actions while keeping the order
        for IID in iid_list:
            with self.install_definitions_index[IID] as installi:
                action_var_name = "iid_action_list_" + action_type
                item_actions = var_stack.resolve_var_to_list_if_exists(action_var_name)
                num_unique_actions = 0
                for an_action in item_actions:
                    len_before = len(unique_actions)
                    unique_actions.append(an_action)
                    len_after = len(unique_actions)
                    if len_before < len_after:  # add progress only for the first same action
                        num_unique_actions += 1
                        action_description = self.action_type_to_progress_message[action_type]
                        if num_unique_actions > 1:
                            action_description = " ".join((action_description, str(num_unique_actions)))
                        unique_actions.append(
                            self.platform_helper.progress("{installi.name} {action_description}".format(**locals())))
        self.batch_accum += unique_actions
        logging.info("... %s actions: %d", action_type, len(unique_actions))<|MERGE_RESOLUTION|>--- conflicted
+++ resolved
@@ -143,22 +143,11 @@
             self.read_yaml_file(repo_type_defaults_file_path)
 
     def init_default_client_vars(self):
-<<<<<<< HEAD
-        if "LOCAL_SYNC_DIR" not in var_stack:
-            if "SYNC_BASE_URL" in var_stack:
-                # raise ValueError("'SYNC_BASE_URL' was not defined")
-                resolved_sync_base_url = var_stack.resolve("$(SYNC_BASE_URL)")
-                url_main_item = utils.main_url_item(resolved_sync_base_url)
-                var_stack.set_var("SYNC_BASE_URL_MAIN_ITEM", description="from init_default_client_vars").append(url_main_item)
-                default_sync_dir = self.get_default_sync_dir(continue_dir=url_main_item, mkdir=True)
-                var_stack.set_var("LOCAL_SYNC_DIR", description="from init_default_client_vars").append(default_sync_dir)
-=======
         if "SYNC_BASE_URL" in var_stack:
             #raise ValueError("'SYNC_BASE_URL' was not defined")
             resolved_sync_base_url = var_stack.resolve("$(SYNC_BASE_URL)")
             url_main_item = main_url_item(resolved_sync_base_url)
             var_stack.set_var("SYNC_BASE_URL_MAIN_ITEM", description="from init_default_client_vars").append(url_main_item)
->>>>>>> 4fcedae8
         # TARGET_OS_NAMES defaults to __CURRENT_OS_NAMES__, which is not what we want if syncing to
         # an OS which is not the current
         if var_stack.resolve("$(TARGET_OS)") != var_stack.resolve("$(__CURRENT_OS__)"):
