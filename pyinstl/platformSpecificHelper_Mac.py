--- conflicted
+++ resolved
@@ -395,11 +395,7 @@
         with utils.utf8_open(parallel_run_config_file_path, "w") as wfd:
             utils.make_open_file_read_write_for_all(wfd)
             for config_file in config_files:
-<<<<<<< HEAD
-                wfd.write(var_stack.ResolveStrToStr(f'"$(DOWNLOAD_TOOL_PATH)" --config "{config_file}"\n'))
-=======
                 wfd.write(config_vars.resolve_str(f'"$(DOWNLOAD_TOOL_PATH)" --config "{config_file}"\n'))
->>>>>>> 63176465
 
         download_command = " ".join((self.platform_helper.run_instl(),  "parallel-run", "--in", utils.quoteme_double(parallel_run_config_file_path)))
         return download_command